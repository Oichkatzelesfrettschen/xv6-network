#include "types.h"
#include "stat.h"
#include "user.h"
#include "fs.h"
#include "fcntl.h"
#include "syscall.h"
#include "traps.h"

char buf[2048];
char name[3];
char *echoargv[] = { "echo", "ALL", "TESTS", "PASSED", 0 };
int stdout = 1;

// simple file system tests

void
opentest(void)
{
  int fd;

  printf(stdout, "open test\n");
  fd = open("echo", 0);
  if(fd < 0){
    printf(stdout, "open echo failed!\n");
    exit();
  }
  close(fd);
  fd = open("doesnotexist", 0);
  if(fd >= 0){
    printf(stdout, "open doesnotexist succeeded!\n");
    exit();
  }
  printf(stdout, "open test ok\n");
}

void
writetest(void)
{
  int fd;
  int i;

  printf(stdout, "small file test\n");
  fd = open("small", O_CREATE|O_RDWR);
  if(fd >= 0){
    printf(stdout, "creat small succeeded; ok\n");
  } else {
    printf(stdout, "error: creat small failed!\n");
    exit();
  }
  for(i = 0; i < 100; i++){
    if(write(fd, "aaaaaaaaaa", 10) != 10){
      printf(stdout, "error: write aa %d new file failed\n", i);
      exit();
    }
    if(write(fd, "bbbbbbbbbb", 10) != 10){
      printf(stdout, "error: write bb %d new file failed\n", i);
      exit();
    }
  }
  printf(stdout, "writes ok\n");
  close(fd);
  fd = open("small", O_RDONLY);
  if(fd >= 0){
    printf(stdout, "open small succeeded ok\n");
  } else {
    printf(stdout, "error: open small failed!\n");
    exit();
  }
  i = read(fd, buf, 2000);
  if(i == 2000){
    printf(stdout, "read succeeded ok\n");
  } else {
    printf(stdout, "read failed\n");
    exit();
  }
  close(fd);

  if(unlink("small") < 0){
    printf(stdout, "unlink small failed\n");
    exit();
  }
  printf(stdout, "small file test ok\n");
}

void
writetest1(void)
{
  int i, fd, n;

  printf(stdout, "big files test\n");

  fd = open("big", O_CREATE|O_RDWR);
  if(fd < 0){
    printf(stdout, "error: creat big failed!\n");
    exit();
  }

<<<<<<< HEAD
  for(i = 0; i < (int)MAXFILE; i++){
=======
  for(i = 0; (uint)i < MAXFILE; i++){
>>>>>>> ca859931
    ((int*)buf)[0] = i;
    if(write(fd, buf, 512) != 512){
      printf(stdout, "error: write big file failed\n", i);
      exit();
    }
  }

  close(fd);

  fd = open("big", O_RDONLY);
  if(fd < 0){
    printf(stdout, "error: open big failed!\n");
    exit();
  }

  n = 0;
  for(;;){
    i = read(fd, buf, 512);
    if(i == 0){
      if(n == MAXFILE - 1){
        printf(stdout, "read only %d blocks from big", n);
        exit();
      }
      break;
    } else if(i != 512){
      printf(stdout, "read failed %d\n", i);
      exit();
    }
    if(((int*)buf)[0] != n){
      printf(stdout, "read content of block %d is %d\n",
             n, ((int*)buf)[0]);
      exit();
    }
    n++;
  }
  close(fd);
  if(unlink("big") < 0){
    printf(stdout, "unlink big failed\n");
    exit();
  }
  printf(stdout, "big files ok\n");
}

void
createtest(void)
{
  int i, fd;

  printf(stdout, "many creates, followed by unlink test\n");

  name[0] = 'a';
  name[2] = '\0';
  for(i = 0; i < 52; i++){
    name[1] = '0' + i;
    fd = open(name, O_CREATE|O_RDWR);
    close(fd);
  }
  name[0] = 'a';
  name[2] = '\0';
  for(i = 0; i < 52; i++){
    name[1] = '0' + i;
    unlink(name);
  }
  printf(stdout, "many creates, followed by unlink; ok\n");
}

void dirtest(void)
{
  printf(stdout, "mkdir test\n");

  if(mkdir("dir0") < 0){
    printf(stdout, "mkdir failed\n");
    exit();
  }

  if(chdir("dir0") < 0){
    printf(stdout, "chdir dir0 failed\n");
    exit();
  }

  if(chdir("..") < 0){
    printf(stdout, "chdir .. failed\n");
    exit();
  }

  if(unlink("dir0") < 0){
    printf(stdout, "unlink dir0 failed\n");
    exit();
  }
  printf(stdout, "mkdir test\n");
}

void
exectest(void)
{
  printf(stdout, "exec test\n");
  if(exec("echo", echoargv) < 0){
    printf(stdout, "exec echo failed\n");
    exit();
  }
}

// simple fork and pipe read/write

void
pipe1(void)
{
  int fds[2], pid;
  int seq, i, n, cc, total;

  if(pipe(fds) != 0){
    printf(1, "pipe() failed\n");
    exit();
  }
  pid = fork();
  seq = 0;
  if(pid == 0){
    close(fds[0]);
    for(n = 0; n < 5; n++){
      for(i = 0; i < 1033; i++)
        buf[i] = seq++;
      if(write(fds[1], buf, 1033) != 1033){
        printf(1, "pipe1 oops 1\n");
        exit();
      }
    }
    exit();
  } else if(pid > 0){
    close(fds[1]);
    total = 0;
    cc = 1;
    while((n = read(fds[0], buf, cc)) > 0){
      for(i = 0; i < n; i++){
        if((buf[i] & 0xff) != (seq++ & 0xff)){
          printf(1, "pipe1 oops 2\n");
          return;
        }
      }
      total += n;
      cc = cc * 2;
      if(cc > (int)sizeof(buf))
<<<<<<< HEAD
        cc = (int)sizeof(buf);
=======
        cc = sizeof(buf);
>>>>>>> ca859931
    }
    if(total != 5 * 1033)
      printf(1, "pipe1 oops 3 total %d\n", total);
    close(fds[0]);
    wait();
  } else {
    printf(1, "fork() failed\n");
    exit();
  }
  printf(1, "pipe1 ok\n");
}

// meant to be run w/ at most two CPUs
void
preempt(void)
{
  int pid1, pid2, pid3;
  int pfds[2];

  printf(1, "preempt: ");
  pid1 = fork();
  if(pid1 == 0)
    for(;;)
      ;

  pid2 = fork();
  if(pid2 == 0)
    for(;;)
      ;

  pipe(pfds);
  pid3 = fork();
  if(pid3 == 0){
    close(pfds[0]);
    if(write(pfds[1], "x", 1) != 1)
      printf(1, "preempt write error");
    close(pfds[1]);
    for(;;)
      ;
  }

  close(pfds[1]);
  if(read(pfds[0], buf, sizeof(buf)) != 1){
    printf(1, "preempt read error");
    return;
  }
  close(pfds[0]);
  printf(1, "kill... ");
  kill(pid1);
  kill(pid2);
  kill(pid3);
  printf(1, "wait... ");
  wait();
  wait();
  wait();
  printf(1, "preempt ok\n");
}

// try to find any races between exit and wait
void
exitwait(void)
{
  int i, pid;

  for(i = 0; i < 100; i++){
    pid = fork();
    if(pid < 0){
      printf(1, "fork failed\n");
      return;
    }
    if(pid){
      if(wait() != pid){
        printf(1, "wait wrong pid\n");
        return;
      }
    } else {
      exit();
    }
  }
  printf(1, "exitwait ok\n");
}

void
mem(void)
{
  void *m1, *m2;
  int pid, ppid;

  printf(1, "mem test\n");
  ppid = getpid();
  if((pid = fork()) == 0){
    m1 = 0;
    while((m2 = malloc(10001)) != 0){
      *(char**)m2 = m1;
      m1 = m2;
    }
    while(m1){
      m2 = *(char**)m1;
      free(m1);
      m1 = m2;
    }
    m1 = malloc(1024*20);
    if(m1 == 0){
      printf(1, "couldn't allocate mem?!!\n");
      kill(ppid);
      exit();
    }
    free(m1);
    printf(1, "mem ok\n");
    exit();
  } else {
    wait();
  }
}

// More file system tests

// two processes write to the same file descriptor
// is the offset shared? does inode locking work?
void
sharedfd(void)
{
  int fd, pid, i, n, nc, np;
  char buf[10];

  unlink("sharedfd");
  fd = open("sharedfd", O_CREATE|O_RDWR);
  if(fd < 0){
    printf(1, "fstests: cannot open sharedfd for writing");
    return;
  }
  pid = fork();
  memset(buf, pid==0?'c':'p', sizeof(buf));
  for(i = 0; i < 1000; i++){
    if(write(fd, buf, sizeof(buf)) != sizeof(buf)){
      printf(1, "fstests: write sharedfd failed\n");
      break;
    }
  }
  if(pid == 0)
    exit();
  else
    wait();
  close(fd);
  fd = open("sharedfd", 0);
  if(fd < 0){
    printf(1, "fstests: cannot open sharedfd for reading\n");
    return;
  }
  nc = np = 0;
  while((n = read(fd, buf, sizeof(buf))) > 0){
    for(i = 0; i < (int)sizeof(buf); i++){
      if(buf[i] == 'c')
        nc++;
      if(buf[i] == 'p')
        np++;
    }
  }
  close(fd);
  unlink("sharedfd");
  if(nc == 10000 && np == 10000)
    printf(1, "sharedfd ok\n");
  else
    printf(1, "sharedfd oops %d %d\n", nc, np);
}

// two processes write two different files at the same
// time, to test block allocation.
void
twofiles(void)
{
  int fd, pid, i, j, n, total;
  char *fname;

  printf(1, "twofiles test\n");

  unlink("f1");
  unlink("f2");

  pid = fork();
  if(pid < 0){
    printf(1, "fork failed\n");
    return;
  }

  fname = pid ? "f1" : "f2";
  fd = open(fname, O_CREATE | O_RDWR);
  if(fd < 0){
    printf(1, "create failed\n");
    exit();
  }

  memset(buf, pid?'p':'c', 512);
  for(i = 0; i < 12; i++){
    if((n = write(fd, buf, 500)) != 500){
      printf(1, "write failed %d\n", n);
      exit();
    }
  }
  close(fd);
  if(pid)
    wait();
  else
    exit();

  for(i = 0; i < 2; i++){
    fd = open(i?"f1":"f2", 0);
    total = 0;
    while((n = read(fd, buf, sizeof(buf))) > 0){
      for(j = 0; j < n; j++){
        if(buf[j] != (i?'p':'c')){
          printf(1, "wrong char\n");
          exit();
        }
      }
      total += n;
    }
    close(fd);
    if(total != 12*500){
      printf(1, "wrong length %d\n", total);
      exit();
    }
  }

  unlink("f1");
  unlink("f2");

  printf(1, "twofiles ok\n");
}

// two processes create and delete different files in same directory
void
createdelete(void)
{
  enum { N = 20 };
  int pid, i, fd;
  char name[32];

  printf(1, "createdelete test\n");
  pid = fork();
  if(pid < 0){
    printf(1, "fork failed\n");
    exit();
  }

  name[0] = pid ? 'p' : 'c';
  name[2] = '\0';
  for(i = 0; i < N; i++){
    name[1] = '0' + i;
    fd = open(name, O_CREATE | O_RDWR);
    if(fd < 0){
      printf(1, "create failed\n");
      exit();
    }
    close(fd);
    if(i > 0 && (i % 2 ) == 0){
      name[1] = '0' + (i / 2);
      if(unlink(name) < 0){
        printf(1, "unlink failed\n");
        exit();
      }
    }
  }

  if(pid==0)
    exit();
  else
    wait();

  for(i = 0; i < N; i++){
    name[0] = 'p';
    name[1] = '0' + i;
    fd = open(name, 0);
    if((i == 0 || i >= N/2) && fd < 0){
      printf(1, "oops createdelete %s didn't exist\n", name);
      exit();
    } else if((i >= 1 && i < N/2) && fd >= 0){
      printf(1, "oops createdelete %s did exist\n", name);
      exit();
    }
    if(fd >= 0)
      close(fd);

    name[0] = 'c';
    name[1] = '0' + i;
    fd = open(name, 0);
    if((i == 0 || i >= N/2) && fd < 0){
      printf(1, "oops createdelete %s didn't exist\n", name);
      exit();
    } else if((i >= 1 && i < N/2) && fd >= 0){
      printf(1, "oops createdelete %s did exist\n", name);
      exit();
    }
    if(fd >= 0)
      close(fd);
  }

  for(i = 0; i < N; i++){
    name[0] = 'p';
    name[1] = '0' + i;
    unlink(name);
    name[0] = 'c';
    unlink(name);
  }

  printf(1, "createdelete ok\n");
}

// can I unlink a file and still read it?
void
unlinkread(void)
{
  int fd, fd1;

  printf(1, "unlinkread test\n");
  fd = open("unlinkread", O_CREATE | O_RDWR);
  if(fd < 0){
    printf(1, "create unlinkread failed\n");
    exit();
  }
  write(fd, "hello", 5);
  close(fd);

  fd = open("unlinkread", O_RDWR);
  if(fd < 0){
    printf(1, "open unlinkread failed\n");
    exit();
  }
  if(unlink("unlinkread") != 0){
    printf(1, "unlink unlinkread failed\n");
    exit();
  }

  fd1 = open("unlinkread", O_CREATE | O_RDWR);
  write(fd1, "yyy", 3);
  close(fd1);

  if(read(fd, buf, sizeof(buf)) != 5){
    printf(1, "unlinkread read failed");
    exit();
  }
  if(buf[0] != 'h'){
    printf(1, "unlinkread wrong data\n");
    exit();
  }
  if(write(fd, buf, 10) != 10){
    printf(1, "unlinkread write failed\n");
    exit();
  }
  close(fd);
  unlink("unlinkread");
  printf(1, "unlinkread ok\n");
}

void
linktest(void)
{
  int fd;

  printf(1, "linktest\n");

  unlink("lf1");
  unlink("lf2");

  fd = open("lf1", O_CREATE|O_RDWR);
  if(fd < 0){
    printf(1, "create lf1 failed\n");
    exit();
  }
  if(write(fd, "hello", 5) != 5){
    printf(1, "write lf1 failed\n");
    exit();
  }
  close(fd);

  if(link("lf1", "lf2") < 0){
    printf(1, "link lf1 lf2 failed\n");
    exit();
  }
  unlink("lf1");

  if(open("lf1", 0) >= 0){
    printf(1, "unlinked lf1 but it is still there!\n");
    exit();
  }

  fd = open("lf2", 0);
  if(fd < 0){
    printf(1, "open lf2 failed\n");
    exit();
  }
  if(read(fd, buf, sizeof(buf)) != 5){
    printf(1, "read lf2 failed\n");
    exit();
  }
  close(fd);

  if(link("lf2", "lf2") >= 0){
    printf(1, "link lf2 lf2 succeeded! oops\n");
    exit();
  }

  unlink("lf2");
  if(link("lf2", "lf1") >= 0){
    printf(1, "link non-existant succeeded! oops\n");
    exit();
  }

  if(link(".", "lf1") >= 0){
    printf(1, "link . lf1 succeeded! oops\n");
    exit();
  }

  printf(1, "linktest ok\n");
}

// test concurrent create and unlink of the same file
void
concreate(void)
{
  char file[3];
  int i, pid, n, fd;
  char fa[40];
  struct {
    ushort inum;
    char name[14];
  } de;

  printf(1, "concreate test\n");
  file[0] = 'C';
  file[2] = '\0';
  for(i = 0; i < 40; i++){
    file[1] = '0' + i;
    unlink(file);
    pid = fork();
    if(pid && (i % 3) == 1){
      link("C0", file);
    } else if(pid == 0 && (i % 5) == 1){
      link("C0", file);
    } else {
      fd = open(file, O_CREATE | O_RDWR);
      if(fd < 0){
        printf(1, "concreate create %s failed\n", file);
        exit();
      }
      close(fd);
    }
    if(pid == 0)
      exit();
    else
      wait();
  }

  memset(fa, 0, sizeof(fa));
  fd = open(".", 0);
  n = 0;
  while(read(fd, &de, sizeof(de)) > 0){
    if(de.inum == 0)
      continue;
    if(de.name[0] == 'C' && de.name[2] == '\0'){
      i = de.name[1] - '0';
<<<<<<< HEAD
      if(i < 0 || i >= (int)sizeof(fa)){
=======
      if(i < 0 || (uint)i >= sizeof(fa)){
>>>>>>> ca859931
        printf(1, "concreate weird file %s\n", de.name);
        exit();
      }
      if(fa[i]){
        printf(1, "concreate duplicate file %s\n", de.name);
        exit();
      }
      fa[i] = 1;
      n++;
    }
  }
  close(fd);

  if(n != 40){
    printf(1, "concreate not enough files in directory listing\n");
    exit();
  }

  for(i = 0; i < 40; i++){
    file[1] = '0' + i;
    pid = fork();
    if(pid < 0){
      printf(1, "fork failed\n");
      exit();
    }
    if(((i % 3) == 0 && pid == 0) ||
       ((i % 3) == 1 && pid != 0)){
      fd = open(file, 0);
      close(fd);
    } else {
      unlink(file);
    }
    if(pid == 0)
      exit();
    else
      wait();
  }

  printf(1, "concreate ok\n");
}

// directory that uses indirect blocks
void
bigdir(void)
{
  int i, fd;
  char name[10];

  printf(1, "bigdir test\n");
  unlink("bd");

  fd = open("bd", O_CREATE);
  if(fd < 0){
    printf(1, "bigdir create failed\n");
    exit();
  }
  close(fd);

  for(i = 0; i < 500; i++){
    name[0] = 'x';
    name[1] = '0' + (i / 64);
    name[2] = '0' + (i % 64);
    name[3] = '\0';
    if(link("bd", name) != 0){
      printf(1, "bigdir link failed\n");
      exit();
    }
  }

  unlink("bd");
  for(i = 0; i < 500; i++){
    name[0] = 'x';
    name[1] = '0' + (i / 64);
    name[2] = '0' + (i % 64);
    name[3] = '\0';
    if(unlink(name) != 0){
      printf(1, "bigdir unlink failed");
      exit();
    }
  }

  printf(1, "bigdir ok\n");
}

void
subdir(void)
{
  int fd, cc;

  printf(1, "subdir test\n");

  unlink("ff");
  if(mkdir("dd") != 0){
    printf(1, "subdir mkdir dd failed\n");
    exit();
  }

  fd = open("dd/ff", O_CREATE | O_RDWR);
  if(fd < 0){
    printf(1, "create dd/ff failed\n");
    exit();
  }
  write(fd, "ff", 2);
  close(fd);
  
  if(unlink("dd") >= 0){
    printf(1, "unlink dd (non-empty dir) succeeded!\n");
    exit();
  }

  if(mkdir("/dd/dd") != 0){
    printf(1, "subdir mkdir dd/dd failed\n");
    exit();
  }

  fd = open("dd/dd/ff", O_CREATE | O_RDWR);
  if(fd < 0){
    printf(1, "create dd/dd/ff failed\n");
    exit();
  }
  write(fd, "FF", 2);
  close(fd);

  fd = open("dd/dd/../ff", 0);
  if(fd < 0){
    printf(1, "open dd/dd/../ff failed\n");
    exit();
  }
  cc = read(fd, buf, sizeof(buf));
  if(cc != 2 || buf[0] != 'f'){
    printf(1, "dd/dd/../ff wrong content\n");
    exit();
  }
  close(fd);

  if(link("dd/dd/ff", "dd/dd/ffff") != 0){
    printf(1, "link dd/dd/ff dd/dd/ffff failed\n");
    exit();
  }

  if(unlink("dd/dd/ff") != 0){
    printf(1, "unlink dd/dd/ff failed\n");
    exit();
  }
  if(open("dd/dd/ff", O_RDONLY) >= 0){
    printf(1, "open (unlinked) dd/dd/ff succeeded\n");
    exit();
  }

  if(chdir("dd") != 0){
    printf(1, "chdir dd failed\n");
    exit();
  }
  if(chdir("dd/../../dd") != 0){
    printf(1, "chdir dd/../../dd failed\n");
    exit();
  }
  if(chdir("dd/../../../dd") != 0){
    printf(1, "chdir dd/../../dd failed\n");
    exit();
  }
  if(chdir("./..") != 0){
    printf(1, "chdir ./.. failed\n");
    exit();
  }

  fd = open("dd/dd/ffff", 0);
  if(fd < 0){
    printf(1, "open dd/dd/ffff failed\n");
    exit();
  }
  if(read(fd, buf, sizeof(buf)) != 2){
    printf(1, "read dd/dd/ffff wrong len\n");
    exit();
  }
  close(fd);

  if(open("dd/dd/ff", O_RDONLY) >= 0){
    printf(1, "open (unlinked) dd/dd/ff succeeded!\n");
    exit();
  }

  if(open("dd/ff/ff", O_CREATE|O_RDWR) >= 0){
    printf(1, "create dd/ff/ff succeeded!\n");
    exit();
  }
  if(open("dd/xx/ff", O_CREATE|O_RDWR) >= 0){
    printf(1, "create dd/xx/ff succeeded!\n");
    exit();
  }
  if(open("dd", O_CREATE) >= 0){
    printf(1, "create dd succeeded!\n");
    exit();
  }
  if(open("dd", O_RDWR) >= 0){
    printf(1, "open dd rdwr succeeded!\n");
    exit();
  }
  if(open("dd", O_WRONLY) >= 0){
    printf(1, "open dd wronly succeeded!\n");
    exit();
  }
  if(link("dd/ff/ff", "dd/dd/xx") == 0){
    printf(1, "link dd/ff/ff dd/dd/xx succeeded!\n");
    exit();
  }
  if(link("dd/xx/ff", "dd/dd/xx") == 0){
    printf(1, "link dd/xx/ff dd/dd/xx succeeded!\n");
    exit();
  }
  if(link("dd/ff", "dd/dd/ffff") == 0){
    printf(1, "link dd/ff dd/dd/ffff succeeded!\n");
    exit();
  }
  if(mkdir("dd/ff/ff") == 0){
    printf(1, "mkdir dd/ff/ff succeeded!\n");
    exit();
  }
  if(mkdir("dd/xx/ff") == 0){
    printf(1, "mkdir dd/xx/ff succeeded!\n");
    exit();
  }
  if(mkdir("dd/dd/ffff") == 0){
    printf(1, "mkdir dd/dd/ffff succeeded!\n");
    exit();
  }
  if(unlink("dd/xx/ff") == 0){
    printf(1, "unlink dd/xx/ff succeeded!\n");
    exit();
  }
  if(unlink("dd/ff/ff") == 0){
    printf(1, "unlink dd/ff/ff succeeded!\n");
    exit();
  }
  if(chdir("dd/ff") == 0){
    printf(1, "chdir dd/ff succeeded!\n");
    exit();
  }
  if(chdir("dd/xx") == 0){
    printf(1, "chdir dd/xx succeeded!\n");
    exit();
  }

  if(unlink("dd/dd/ffff") != 0){
    printf(1, "unlink dd/dd/ff failed\n");
    exit();
  }
  if(unlink("dd/ff") != 0){
    printf(1, "unlink dd/ff failed\n");
    exit();
  }
  if(unlink("dd") == 0){
    printf(1, "unlink non-empty dd succeeded!\n");
    exit();
  }
  if(unlink("dd/dd") < 0){
    printf(1, "unlink dd/dd failed\n");
    exit();
  }
  if(unlink("dd") < 0){
    printf(1, "unlink dd failed\n");
    exit();
  }

  printf(1, "subdir ok\n");
}

void
bigfile(void)
{
  int fd, i, total, cc;

  printf(1, "bigfile test\n");

  unlink("bigfile");
  fd = open("bigfile", O_CREATE | O_RDWR);
  if(fd < 0){
    printf(1, "cannot create bigfile");
    exit();
  }
  for(i = 0; i < 20; i++){
    memset(buf, i, 600);
    if(write(fd, buf, 600) != 600){
      printf(1, "write bigfile failed\n");
      exit();
    }
  }
  close(fd);

  fd = open("bigfile", 0);
  if(fd < 0){
    printf(1, "cannot open bigfile\n");
    exit();
  }
  total = 0;
  for(i = 0; ; i++){
    cc = read(fd, buf, 300);
    if(cc < 0){
      printf(1, "read bigfile failed\n");
      exit();
    }
    if(cc == 0)
      break;
    if(cc != 300){
      printf(1, "short read bigfile\n");
      exit();
    }
    if(buf[0] != i/2 || buf[299] != i/2){
      printf(1, "read bigfile wrong data\n");
      exit();
    }
    total += cc;
  }
  close(fd);
  if(total != 20*600){
    printf(1, "read bigfile wrong total\n");
    exit();
  }
  unlink("bigfile");

  printf(1, "bigfile test ok\n");
}

void
fourteen(void)
{
  int fd;

  // DIRSIZ is 14.
  printf(1, "fourteen test\n");

  if(mkdir("12345678901234") != 0){
    printf(1, "mkdir 12345678901234 failed\n");
    exit();
  }
  if(mkdir("12345678901234/123456789012345") != 0){
    printf(1, "mkdir 12345678901234/123456789012345 failed\n");
    exit();
  }
  fd = open("123456789012345/123456789012345/123456789012345", O_CREATE);
  if(fd < 0){
    printf(1, "create 123456789012345/123456789012345/123456789012345 failed\n");
    exit();
  }
  close(fd);
  fd = open("12345678901234/12345678901234/12345678901234", 0);
  if(fd < 0){
    printf(1, "open 12345678901234/12345678901234/12345678901234 failed\n");
    exit();
  }
  close(fd);

  if(mkdir("12345678901234/12345678901234") == 0){
    printf(1, "mkdir 12345678901234/12345678901234 succeeded!\n");
    exit();
  }
  if(mkdir("123456789012345/12345678901234") == 0){
    printf(1, "mkdir 12345678901234/123456789012345 succeeded!\n");
    exit();
  }

  printf(1, "fourteen ok\n");
}

void
rmdot(void)
{
  printf(1, "rmdot test\n");
  if(mkdir("dots") != 0){
    printf(1, "mkdir dots failed\n");
    exit();
  }
  if(chdir("dots") != 0){
    printf(1, "chdir dots failed\n");
    exit();
  }
  if(unlink(".") == 0){
    printf(1, "rm . worked!\n");
    exit();
  }
  if(unlink("..") == 0){
    printf(1, "rm .. worked!\n");
    exit();
  }
  if(chdir("/") != 0){
    printf(1, "chdir / failed\n");
    exit();
  }
  if(unlink("dots/.") == 0){
    printf(1, "unlink dots/. worked!\n");
    exit();
  }
  if(unlink("dots/..") == 0){
    printf(1, "unlink dots/.. worked!\n");
    exit();
  }
  if(unlink("dots") != 0){
    printf(1, "unlink dots failed!\n");
    exit();
  }
  printf(1, "rmdot ok\n");
}

void
dirfile(void)
{
  int fd;

  printf(1, "dir vs file\n");

  fd = open("dirfile", O_CREATE);
  if(fd < 0){
    printf(1, "create dirfile failed\n");
    exit();
  }
  close(fd);
  if(chdir("dirfile") == 0){
    printf(1, "chdir dirfile succeeded!\n");
    exit();
  }
  fd = open("dirfile/xx", 0);
  if(fd >= 0){
    printf(1, "create dirfile/xx succeeded!\n");
    exit();
  }
  fd = open("dirfile/xx", O_CREATE);
  if(fd >= 0){
    printf(1, "create dirfile/xx succeeded!\n");
    exit();
  }
  if(mkdir("dirfile/xx") == 0){
    printf(1, "mkdir dirfile/xx succeeded!\n");
    exit();
  }
  if(unlink("dirfile/xx") == 0){
    printf(1, "unlink dirfile/xx succeeded!\n");
    exit();
  }
  if(link("README", "dirfile/xx") == 0){
    printf(1, "link to dirfile/xx succeeded!\n");
    exit();
  }
  if(unlink("dirfile") != 0){
    printf(1, "unlink dirfile failed!\n");
    exit();
  }

  fd = open(".", O_RDWR);
  if(fd >= 0){
    printf(1, "open . for writing succeeded!\n");
    exit();
  }
  fd = open(".", 0);
  if(write(fd, "x", 1) > 0){
    printf(1, "write . succeeded!\n");
    exit();
  }
  close(fd);

  printf(1, "dir vs file OK\n");
}

// test that iput() is called at the end of _namei()
void
iref(void)
{
  int i, fd;

  printf(1, "empty file name\n");

  // the 50 is NINODE
  for(i = 0; i < 50 + 1; i++){
    if(mkdir("irefd") != 0){
      printf(1, "mkdir irefd failed\n");
      exit();
    }
    if(chdir("irefd") != 0){
      printf(1, "chdir irefd failed\n");
      exit();
    }

    mkdir("");
    link("README", "");
    fd = open("", O_CREATE);
    if(fd >= 0)
      close(fd);
    fd = open("xx", O_CREATE);
    if(fd >= 0)
      close(fd);
    unlink("xx");
  }

  chdir("/");
  printf(1, "empty file name OK\n");
}

// test that fork fails gracefully
// the forktest binary also does this, but it runs out of proc entries first.
// inside the bigger usertests binary, we run out of memory first.
void
forktest(void)
{
  int n, pid;

  printf(1, "fork test\n");

  for(n=0; n<1000; n++){
    pid = fork();
    if(pid < 0)
      break;
    if(pid == 0)
      exit();
  }
  
  if(n == 1000){
    printf(1, "fork claimed to work 1000 times!\n");
    exit();
  }
  
  for(; n > 0; n--){
    if(wait() < 0){
      printf(1, "wait stopped early\n");
      exit();
    }
  }
  
  if(wait() != -1){
    printf(1, "wait got too many\n");
    exit();
  }
  
  printf(1, "fork test OK\n");
}

void
sbrktest(void)
{
  int fds[2], pid, pids[32], ppid;
  char *a, *b, *c, *lastaddr, *oldbrk, *p, scratch;
  uint amt;

  printf(stdout, "sbrk test\n");
  oldbrk = sbrk(0);

  // can one sbrk() less than a page?
  a = sbrk(0);
  int i;
  for(i = 0; i < 5000; i++){
    b = sbrk(1);
    if(b != a){
      printf(stdout, "sbrk test failed %d %x %x\n", i, a, b);
      exit();
    }
    *b = 1;
    a = b + 1;
  }
  pid = fork();
  if(pid < 0){
    printf(stdout, "sbrk test fork failed\n");
    exit();
  }
  c = sbrk(1);
  c = sbrk(1);
  if(c != a + 1){
    printf(stdout, "sbrk test failed post-fork\n");
    exit();
  }
  if(pid == 0)
    exit();
  wait();

  // can one allocate the full 640K?
  a = sbrk(0);
  amt = (640 * 1024) - (uint)a;
  p = sbrk(amt);
  if(p != a){
    printf(stdout, "sbrk test failed 640K test, p %x a %x\n", p, a);
    exit();
  }
  lastaddr = (char*)(640 * 1024 - 1);
  *lastaddr = 99;

  // is one forbidden from allocating more than 640K?
  c = sbrk(4096);
  if(c != (char*)0xffffffff){
    printf(stdout, "sbrk allocated more than 640K, c %x\n", c);
    exit();
  }

  // can one de-allocate?
  a = sbrk(0);
  c = sbrk(-4096);
  if(c == (char*)0xffffffff){
    printf(stdout, "sbrk could not deallocate\n");
    exit();
  }
  c = sbrk(0);
  if(c != a - 4096){
    printf(stdout, "sbrk deallocation produced wrong address, a %x c %x\n", a, c);
    exit();
  }

  // can one re-allocate that page?
  a = sbrk(0);
  c = sbrk(4096);
  if(c != a || sbrk(0) != a + 4096){
    printf(stdout, "sbrk re-allocation failed, a %x c %x\n", a, c);
    exit();
  }
  if(*lastaddr == 99){
    // should be zero
    printf(stdout, "sbrk de-allocation didn't really deallocate\n");
    exit();
  }

  c = sbrk(4096);
  if(c != (char*)0xffffffff){
    printf(stdout, "sbrk was able to re-allocate beyond 640K, c %x\n", c);
    exit();
  }

  // can we read the kernel's memory?
  for(a = (char*)(640*1024); a < (char*)2000000; a += 50000){
    ppid = getpid();
    pid = fork();
    if(pid < 0){
      printf(stdout, "fork failed\n");
      exit();
    }
    if(pid == 0){
      printf(stdout, "oops could read %x = %x\n", a, *a);
      kill(ppid);
      exit();
    }
    wait();
  }

  // if we run the system out of memory, does it clean up the last
  // failed allocation?
  sbrk(-(sbrk(0) - oldbrk));
  if(pipe(fds) != 0){
    printf(1, "pipe() failed\n");
    exit();
  }
  for(i = 0; i < (int)(sizeof(pids)/sizeof(pids[0])); i++){
    if((pids[i] = fork()) == 0){
      // allocate the full 640K
      sbrk((640 * 1024) - (uint)sbrk(0));
      write(fds[1], "x", 1);
      // sit around until killed
      for(;;) sleep(1000);
    }
    if(pids[i] != -1)
      read(fds[0], &scratch, 1);
  }
  // if those failed allocations freed up the pages they did allocate,
  // we'll be able to allocate here
  c = sbrk(4096);
  for(i = 0; i < (int)(sizeof(pids)/sizeof(pids[0])); i++){
    if(pids[i] == -1)
      continue;
    kill(pids[i]);
    wait();
  }
  if(c == (char*)0xffffffff){
    printf(stdout, "failed sbrk leaked memory\n");
    exit();
  }

  if(sbrk(0) > oldbrk)
    sbrk(-(sbrk(0) - oldbrk));

  printf(stdout, "sbrk test OK\n");
}

void
validateint(int *p)
{
  int res;
  asm("mov %%esp, %%ebx\n\t"
      "mov %3, %%esp\n\t"
      "int %2\n\t"
      "mov %%ebx, %%esp" :
      "=a" (res) :
      "a" (SYS_sleep), "n" (T_SYSCALL), "c" (p) :
      "ebx");
}

void
validatetest(void)
{
  int hi, pid;
  uint p;

  printf(stdout, "validate test\n");
  hi = 1100*1024;

  for(p = 0; p <= (uint)hi; p += 4096){
    if((pid = fork()) == 0){
      // try to crash the kernel by passing in a badly placed integer
      validateint((int*)p);
      exit();
    }
    sleep(0);
    sleep(0);
    kill(pid);
    wait();

    // try to crash the kernel by passing in a bad string pointer
    if(link("nosuchfile", (char*)p) != -1){
      printf(stdout, "link should not succeed\n");
      exit();
    }
  }

  printf(stdout, "validate ok\n");
}

// does unintialized data start out zero?
char uninit[10000];
void
bsstest(void)
{
  int i;

  printf(stdout, "bss test\n");
  for(i = 0; i < (int)sizeof(uninit); i++){
    if(uninit[i] != '\0'){
      printf(stdout, "bss test failed\n");
      exit();
    }
  }
  printf(stdout, "bss test ok\n");
}

// does exec do something sensible if the arguments
// are larger than a page?
void
bigargtest(void)
{
  int pid;
  pid = fork();
  if(pid == 0){
    char *args[32+1];
    int i;
    for(i = 0; i < 32; i++)
      args[i] = "bigargs test: failed\n                                                                                                                     ";
    args[32] = 0;
    printf(stdout, "bigarg test\n");
    exec("echo", args);
    printf(stdout, "bigarg test ok\n");
    exit();
  } else if(pid < 0){
    printf(stdout, "bigargtest: fork failed\n");
    exit();
  }
  wait();
}

int
main(int argc, char *argv[])
{
  (void)argc;
  (void)argv;
  printf(1, "usertests starting\n");

  if(open("usertests.ran", 0) >= 0){
    printf(1, "already ran user tests -- rebuild fs.img\n");
    exit();
  }
  close(open("usertests.ran", O_CREATE));

  bigargtest();
  bsstest();
  sbrktest();
  validatetest();

  opentest();
  writetest();
  writetest1();
  createtest();

  mem();
  pipe1();
  preempt();
  exitwait();

  rmdot();
  fourteen();
  bigfile();
  subdir();
  concreate();
  linktest();
  unlinkread();
  createdelete();
  twofiles();
  sharedfd();
  dirfile();
  iref();
  forktest();
  bigdir(); // slow

  exectest();

  exit();
}<|MERGE_RESOLUTION|>--- conflicted
+++ resolved
@@ -95,11 +95,7 @@
     exit();
   }
 
-<<<<<<< HEAD
-  for(i = 0; i < (int)MAXFILE; i++){
-=======
   for(i = 0; (uint)i < MAXFILE; i++){
->>>>>>> ca859931
     ((int*)buf)[0] = i;
     if(write(fd, buf, 512) != 512){
       printf(stdout, "error: write big file failed\n", i);
@@ -130,7 +126,7 @@
     }
     if(((int*)buf)[0] != n){
       printf(stdout, "read content of block %d is %d\n",
-             n, ((int*)buf)[0]);
+              n, ((int*)buf)[0]);
       exit();
     }
     n++;
@@ -241,11 +237,7 @@
       total += n;
       cc = cc * 2;
       if(cc > (int)sizeof(buf))
-<<<<<<< HEAD
-        cc = (int)sizeof(buf);
-=======
         cc = sizeof(buf);
->>>>>>> ca859931
     }
     if(total != 5 * 1033)
       printf(1, "pipe1 oops 3 total %d\n", total);
@@ -707,11 +699,7 @@
       continue;
     if(de.name[0] == 'C' && de.name[2] == '\0'){
       i = de.name[1] - '0';
-<<<<<<< HEAD
-      if(i < 0 || i >= (int)sizeof(fa)){
-=======
       if(i < 0 || (uint)i >= sizeof(fa)){
->>>>>>> ca859931
         printf(1, "concreate weird file %s\n", de.name);
         exit();
       }
@@ -738,7 +726,7 @@
       exit();
     }
     if(((i % 3) == 0 && pid == 0) ||
-       ((i % 3) == 1 && pid != 0)){
+        ((i % 3) == 1 && pid != 0)){
       fd = open(file, 0);
       close(fd);
     } else {
@@ -1458,7 +1446,7 @@
     char *args[32+1];
     int i;
     for(i = 0; i < 32; i++)
-      args[i] = "bigargs test: failed\n                                                                                                                     ";
+      args[i] = "bigargs test: failed\n                                                                                                              ";
     args[32] = 0;
     printf(stdout, "bigarg test\n");
     exec("echo", args);
