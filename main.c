#include "types.h"
#include "defs.h"
#include "param.h"
#include "mmu.h"
#include "proc.h"
#include "x86.h"

static void bootothers(void);
static void mpmain(void);
void jmpkstack(void)  __attribute__((noreturn));
void mainc(void);

// Bootstrap processor starts running C code here.
// Allocate a real stack and switch to it, first
// doing some setup required for memory allocator to work.
int
main(void)
{
  mpinit();        // collect info about this machine
  lapicinit(mpbcpu());
  seginit();       // set up segments
  kinit();         // initialize memory allocator
  jmpkstack();       // call mainc() on a properly-allocated stack 
}

void
jmpkstack(void)
{
  char *kstack, *top;
  
  kstack = kalloc();
  if(kstack == 0)
    panic("jmpkstack kalloc");
  top = kstack + PGSIZE;
  asm volatile("movl %0,%%esp; call mainc" : : "r" (top));
  panic("jmpkstack");
}

// Set up hardware and software.
// Runs only on the boostrap processor.
void
mainc(void)
{
  cprintf("\ncpu%d: starting xv6\n\n", cpu->id);
  picinit();       // interrupt controller
  ioapicinit();    // another interrupt controller
  consoleinit();   // I/O devices & their interrupts
  uartinit();      // serial port
  kvmalloc();      // initialize the kernel page table
  pinit();         // process table
  tvinit();        // trap vectors
  binit();         // buffer cache
  fileinit();      // file table
  iinit();         // inode cache
  ideinit();       // disk
  ethinit();       // ethernet
  if(!ismp)
    timerinit();   // uniprocessor timer
  userinit();      // first user process
  bootothers();    // start other processors

  // Finish setting up this processor in mpmain.
  mpmain();
}

// Common CPU setup code.
// Bootstrap CPU comes here from mainc().
// Other CPUs jump here from bootother.S.
static void
mpmain(void)
{
  if(cpunum() != mpbcpu()){
    seginit();
    lapicinit(cpunum());
  }
  vmenable();        // turn on paging
  cprintf("cpu%d: starting\n", cpu->id);
  idtinit();       // load idt register
  xchg(&cpu->booted, 1); // tell bootothers() we're up
  scheduler();     // start running processes
}

// Start the non-boot processors.
static void
bootothers(void)
{
  extern uchar _binary_bootother_start[], _binary_bootother_size[];
  uchar *code;
  struct cpu *c;
  char *stack;

  // Write bootstrap code to unused memory at 0x7000.
  // The linker has placed the image of bootother.S in
  // _binary_bootother_start.
  code = (uchar*)0x7000;
  memmove(code, _binary_bootother_start, (uint)_binary_bootother_size);

  for(c = cpus; c < cpus+ncpu; c++){
    if(c == cpus+cpunum())  // We've started already.
      continue;

    // Tell bootother.S what stack to use and the address of mpmain;
    // it expects to find these two addresses stored just before
    // its first instruction.
    stack = kalloc();
    *(void**)(code-4) = stack + KSTACKSIZE;
<<<<<<< HEAD
    *(void (**)(void))(code-8) = mpmain;
=======
    *(void (**)(void))(code-8) = mpmain;  // Store entry point with explicit function pointer type
>>>>>>> ca859931

    lapicstartap(c->id, (uint)code);

    // Wait for cpu to finish mpmain()
    while(c->booted == 0)
      ;
  }
}

// Blank page.
<|MERGE_RESOLUTION|>--- conflicted
+++ resolved
@@ -20,7 +20,7 @@
   lapicinit(mpbcpu());
   seginit();       // set up segments
   kinit();         // initialize memory allocator
-  jmpkstack();       // call mainc() on a properly-allocated stack 
+  jmpkstack();     // call mainc() on a properly-allocated stack 
 }
 
 void
@@ -73,7 +73,7 @@
     seginit();
     lapicinit(cpunum());
   }
-  vmenable();        // turn on paging
+  vmenable();      // turn on paging
   cprintf("cpu%d: starting\n", cpu->id);
   idtinit();       // load idt register
   xchg(&cpu->booted, 1); // tell bootothers() we're up
@@ -104,11 +104,7 @@
     // its first instruction.
     stack = kalloc();
     *(void**)(code-4) = stack + KSTACKSIZE;
-<<<<<<< HEAD
-    *(void (**)(void))(code-8) = mpmain;
-=======
     *(void (**)(void))(code-8) = mpmain;  // Store entry point with explicit function pointer type
->>>>>>> ca859931
 
     lapicstartap(c->id, (uint)code);
 
@@ -118,4 +114,4 @@
   }
 }
 
-// Blank page.
+// Blank page.