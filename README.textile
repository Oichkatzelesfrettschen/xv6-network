h1. Xv6 with Network

h2. Abstract
<<<<<<< HEAD

This project aims to implement a network in xv6. The supported NIC will be the NE2000. This implementation refers to MINIX.

These source codes are licensed under the BSD license, which is the same as the licenses of xv6 and MINIX.
=======

This project aims to implement a network in xv6. The supported NIC will be the NE2000. This implementation refers to MINIX.

These source codes are licensed under the BSD 3-Clause License. See the LICENSE file for details.

>>>>>>> 2772128e

h2. Change Log

h3. 20110902

I can obtain the Ethernet address (MAC address) of some known ports.

h3. 20110908

Executing "ethtest", I can see DHCP/BOOTP packets being sent with 'tcpdump'. However, I never see interrupts from the NIC, so I will check the driver source.

h4. Environment:

* Ubuntu11.04(natty) on VirtualBox
* Bochs2.4.5

h4. Output of tcpdump:

<pre>
18:38:36.722627 IP 0.0.0.0.bootpc > 255.255.255.255.bootps: BOOTP/DHCP, Request from 52:54:00:12:34:56 (oui Unknown), length 253
18:38:36.723416 IP 10.0.2.2.bootps > 10.0.2.16.bootpc: BOOTP/DHCP, Reply, length 548
</pre>

h4. Note:

* The local DHCP server on VirtualBox is located at '10.0.2.2'.
* The MAC address '52:54:00:12:34:56' is the default address in QEMU, so I use it in BOCHS (see '.bochsrc').
* BOCHS outputs an IRQ conflict message, but I ignore it for now.

h3. 20110915

<<<<<<< HEAD
I rewrote all files under "eth/" into four files and implemented parts of the TCP/IP protocol stack (Ethernet, IP, UDP, and DHCP), so interrupts occur and an IP address is obtained by DHCP in BOCHS. The IRQ number switches to 10 to avoid IRQ conflicts in BOCHS. '.bochsrc' needs to be changed for the ne2k setting.
=======
I rewrote all files under "eth/" into four files and implemented parts of the TCP/IP protocol stack (Ethernet, IP, UDP, and DHCP), so interrupts occur and an IP address is obtained by DHCP in both QEMU and BOCHS. The IRQ number switches to 10 to avoid IRQ conflicts in BOCHS. '.bochsrc' needs to be changed for the ne2k setting.
>>>>>>> 2772128e

h4. Note:

* The implementation doesn't work when built in Cygwin (why...?).
** Building in Linux (Ubuntu) works on QEMU in both Linux and Cygwin.
* (APPEND) Interrupts don't occur in QEMU...

h4. ToDo:

* Continue implementing driver programs.
* Implement the TCP/IP protocol stack.
** Need IPC for passing packets to processes by port?

h3. 20110919

* The QEMU interrupts problem is solved. In QEMU version 0.14 (after version 0.8?), the IRQ of the NE2000 is 11 (but the IRQ conflicts again in BOCHS).
* I implemented the 'ioctl' system call.


h2. Network Usage

To build xv6 with network support, simply invoke the usual build followed by a simulator target:

<pre>
$ make
$ make qemu   # or 'make bochs'
</pre>

The Makefile supplies QEMU with an @ne2k_pci@ NIC and the default MAC address @52:54:00:12:34:56@. This device triggers interrupts on IRQ 11 in QEMU 0.14 and later (*see Change Log 20110919*). When using Bochs, enable a NE2000 adapter in @.bochsrc@ and set @irq=10@ to avoid conflicts (*see Change Log 20110915*). The same default MAC address applies to both simulators (*see Change Log 20110908*).

After booting xv6, exercise the driver with the built-in @ethtest@ program to issue DHCP requests:

<pre>
$ ethtest   # inside xv6
</pre>

Monitor host-side traffic with tools such as @tcpdump@:

<pre>
$ sudo tcpdump -n -i <tap-interface>
</pre>


h2. Original README

<pre>
xv6 is a re-implementation of Dennis Ritchie's and Ken Thompson's Unix
Version 6 (v6). xv6 loosely follows the structure and style of v6,
but is implemented for a modern x86-based multiprocessor using ANSI C.

ACKNOWLEDGMENTS

xv6 is inspired by John Lions's Commentary on UNIX 6th Edition (Peer
to Peer Communications; ISBN: 1-57398-013-7; 1st edition (June 14,
2000)). See also http://pdos.csail.mit.edu/6.828/2007/v6.html, which
provides pointers to on-line resources for v6.

xv6 borrows code from the following sources:
    JOS (asm.h, elf.h, mmu.h, bootasm.S, ide.c, console.c, and others)
    Plan 9 (bootother.S, mp.h, mp.c, lapic.c)
    FreeBSD (ioapic.c)
    NetBSD (console.c)

The following people made contributions:
    Russ Cox (context switching, locking)
    Cliff Frey (MP)
    Xiao Yu (MP)
    Nickolai Zeldovich
    Austin Clements

In addition, we are grateful for the patches contributed by Greg
Price, Yandong Mao, and Hitoshi Mitake.

The code in the files that constitute xv6 is
Copyright 2006-2007 Frans Kaashoek, Robert Morris, and Russ Cox.

ERROR REPORTS

If you spot errors or have suggestions for improvement, please send
email to Frans Kaashoek and Robert Morris (kaashoek,rtm@csail.mit.edu).

BUILDING AND RUNNING XV6

To build xv6 on an x86 ELF machine (like Linux or FreeBSD), run "make".
On non-x86 or non-ELF machines (like OS X, even on x86), you will
need to install a cross-compiler gcc suite capable of producing x86 ELF
binaries. See http://pdos.csail.mit.edu/6.828/2007/tools.html.
Then run "make TOOLPREFIX=i386-jos-elf-".

To run xv6, you can use Bochs or QEMU, both PC simulators.
Bochs makes debugging easier, but QEMU is much faster.
To run in Bochs, run "make bochs" and then type "c" at the bochs prompt.
To run in QEMU, run "make qemu".

To create a typeset version of the code, run "make xv6.pdf". This
requires the "mpage" utility. See http://www.mesa.nl/pub/mpage/.
</pre><|MERGE_RESOLUTION|>--- conflicted
+++ resolved
@@ -1,18 +1,11 @@
 h1. Xv6 with Network
 
 h2. Abstract
-<<<<<<< HEAD
-
-This project aims to implement a network in xv6. The supported NIC will be the NE2000. This implementation refers to MINIX.
-
-These source codes are licensed under the BSD license, which is the same as the licenses of xv6 and MINIX.
-=======
 
 This project aims to implement a network in xv6. The supported NIC will be the NE2000. This implementation refers to MINIX.
 
 These source codes are licensed under the BSD 3-Clause License. See the LICENSE file for details.
 
->>>>>>> 2772128e
 
 h2. Change Log
 
@@ -44,11 +37,7 @@
 
 h3. 20110915
 
-<<<<<<< HEAD
-I rewrote all files under "eth/" into four files and implemented parts of the TCP/IP protocol stack (Ethernet, IP, UDP, and DHCP), so interrupts occur and an IP address is obtained by DHCP in BOCHS. The IRQ number switches to 10 to avoid IRQ conflicts in BOCHS. '.bochsrc' needs to be changed for the ne2k setting.
-=======
 I rewrote all files under "eth/" into four files and implemented parts of the TCP/IP protocol stack (Ethernet, IP, UDP, and DHCP), so interrupts occur and an IP address is obtained by DHCP in both QEMU and BOCHS. The IRQ number switches to 10 to avoid IRQ conflicts in BOCHS. '.bochsrc' needs to be changed for the ne2k setting.
->>>>>>> 2772128e
 
 h4. Note:
 
