
h1. Xv6 with Network

h2. Abstract

<<<<<<< HEAD
This project will be the implementation of a network in xv6. Supported NIC will be NE2000. This implementation refers to MINIX.

These source codes are licensed under the BSD license, which is the same as the licenses of xv6 and MINIX.
=======
This project aims to implement a network in xv6. The supported NIC will be the NE2000. This implementation refers to MINIX.

These source codes are licensed under the BSD 3-Clause License. See the LICENSE file for details.
>>>>>>> 79fdc079

h2. Change Log

h3. 20110902

I can obtain the Ethernet address (MAC address) of some known ports.

h3. 20110908

Executing "ethtest", I can see DHCP/BOOTP packets being sent with 'tcpdump'. However, I never see interrupts from the NIC, so I will check the driver source.

h4. Environment:

* Ubuntu11.04(natty) on VirtualBox
* Bochs2.4.5

h4. Output of tcpdump:

<pre>
18:38:36.722627 IP 0.0.0.0.bootpc > 255.255.255.255.bootps: BOOTP/DHCP, Request from 52:54:00:12:34:56 (oui Unknown), length 253
18:38:36.723416 IP 10.0.2.2.bootps > 10.0.2.16.bootpc: BOOTP/DHCP, Reply, length 548
</pre>

h4. Note:

* The local DHCP server on VirtualBox is located at '10.0.2.2'.
* The MAC address '52:54:00:12:34:56' is the default address in QEMU, so I use it in BOCHS (see '.bochsrc').
* BOCHS outputs an IRQ conflict message, but I ignore it for now. 

h3. 20110915

<<<<<<< HEAD
I simply rewrite all files under "eth/" to four files and implement some TCP/IP protocol stack (Ethernet, IP, UDP, and DHCP), so interrupts occur and an IP address is obtained by DHCP in -both QEMU and- BOCHS. The IRQ number switches to 10 for IRQ conflicts in BOCHS. '.bochsrc' need to be changed about the ne2k setting.

h4. Note:

* The implementation doesn't work when built in Cygwin (Why...?).
=======
I rewrote all files under "eth/" into four files and implemented parts of the TCP/IP protocol stack (Ethernet, IP, UDP, and DHCP), so interrupts occur and an IP address is obtained by DHCP in -both QEMU and- BOCHS. The IRQ number switches to 10 to avoid IRQ conflicts in BOCHS. '.bochsrc' needs to be changed for the ne2k setting.

h4. Note:

* The implementation doesn't work when built in Cygwin (why...?).
>>>>>>> 79fdc079
** Building in Linux (Ubuntu) works on QEMU in both Linux and Cygwin.
* (APPEND) Interrupts don't occur in QEMU...

h4. ToDo:

* Continue implementing driver programs.
* Implement the TCP/IP protocol stack.
** Need IPC for passing packets to processes by port?

h3. 20110919

* QEMU interrupts problem is solved. In QEMU version 0.14 (after version 0.8?), the IRQ of NE2000 is 11 (but IRQ is conflicted again in BOCHS).
* I implement 'ioctl' system call.


h2. Network Usage

To build xv6 with network support, simply invoke the usual build followed by a simulator target:

<pre>
$ make
$ make qemu    # or 'make bochs'
</pre>

The Makefile supplies QEMU with an @ne2k_pci@ NIC and the default MAC address @52:54:00:12:34:56@.  This device triggers interrupts on IRQ 11 in QEMU 0.14 and later (*see Change Log 20110919*).  When using Bochs, enable a NE2000 adapter in @.bochsrc@ and set @irq=10@ to avoid conflicts (*see Change Log 20110915*).  The same default MAC address applies to both simulators (*see Change Log 20110908*).

After booting xv6, exercise the driver with the built-in @ethtest@ program to issue DHCP requests:

<pre>
$ ethtest    # inside xv6
</pre>

Monitor host-side traffic with tools such as @tcpdump@:

<pre>
$ sudo tcpdump -n -i <tap-interface>
</pre>


h2. Original README

<pre>
xv6 is a re-implementation of Dennis Ritchie's and Ken Thompson's Unix
Version 6 (v6).  xv6 loosely follows the structure and style of v6,
but is implemented for a modern x86-based multiprocessor using ANSI C.

ACKNOWLEDGMENTS

xv6 is inspired by John Lions's Commentary on UNIX 6th Edition (Peer
to Peer Communications; ISBN: 1-57398-013-7; 1st edition (June 14,
2000)). See also http://pdos.csail.mit.edu/6.828/2007/v6.html, which
provides pointers to on-line resources for v6.

xv6 borrows code from the following sources:
    JOS (asm.h, elf.h, mmu.h, bootasm.S, ide.c, console.c, and others)
    Plan 9 (bootother.S, mp.h, mp.c, lapic.c)
    FreeBSD (ioapic.c)
    NetBSD (console.c)

The following people made contributions:
    Russ Cox (context switching, locking)
    Cliff Frey (MP)
    Xiao Yu (MP)
    Nickolai Zeldovich
    Austin Clements

In addition, we are grateful for the patches contributed by Greg
Price, Yandong Mao, and Hitoshi Mitake.

The code in the files that constitute xv6 is
Copyright 2006-2007 Frans Kaashoek, Robert Morris, and Russ Cox.

ERROR REPORTS

If you spot errors or have suggestions for improvement, please send
email to Frans Kaashoek and Robert Morris (kaashoek,rtm@csail.mit.edu). 

BUILDING AND RUNNING XV6

To build xv6 on an x86 ELF machine (like Linux or FreeBSD), run "make".
On non-x86 or non-ELF machines (like OS X, even on x86), you will
need to install a cross-compiler gcc suite capable of producing x86 ELF
binaries.  See http://pdos.csail.mit.edu/6.828/2007/tools.html.
Then run "make TOOLPREFIX=i386-jos-elf-".

To run xv6, you can use Bochs or QEMU, both PC simulators.
Bochs makes debugging easier, but QEMU is much faster. 
To run in Bochs, run "make bochs" and then type "c" at the bochs prompt.
To run in QEMU, run "make qemu".

To create a typeset version of the code, run "make xv6.pdf".  This
requires the "mpage" utility.  See http://www.mesa.nl/pub/mpage/.
</pre>
<|MERGE_RESOLUTION|>--- conflicted
+++ resolved
@@ -1,17 +1,11 @@
-
 h1. Xv6 with Network
 
 h2. Abstract
 
-<<<<<<< HEAD
-This project will be the implementation of a network in xv6. Supported NIC will be NE2000. This implementation refers to MINIX.
-
-These source codes are licensed under the BSD license, which is the same as the licenses of xv6 and MINIX.
-=======
 This project aims to implement a network in xv6. The supported NIC will be the NE2000. This implementation refers to MINIX.
 
 These source codes are licensed under the BSD 3-Clause License. See the LICENSE file for details.
->>>>>>> 79fdc079
+
 
 h2. Change Log
 
@@ -39,23 +33,15 @@
 
 * The local DHCP server on VirtualBox is located at '10.0.2.2'.
 * The MAC address '52:54:00:12:34:56' is the default address in QEMU, so I use it in BOCHS (see '.bochsrc').
-* BOCHS outputs an IRQ conflict message, but I ignore it for now. 
+* BOCHS outputs an IRQ conflict message, but I ignore it for now.
 
 h3. 20110915
 
-<<<<<<< HEAD
-I simply rewrite all files under "eth/" to four files and implement some TCP/IP protocol stack (Ethernet, IP, UDP, and DHCP), so interrupts occur and an IP address is obtained by DHCP in -both QEMU and- BOCHS. The IRQ number switches to 10 for IRQ conflicts in BOCHS. '.bochsrc' need to be changed about the ne2k setting.
-
-h4. Note:
-
-* The implementation doesn't work when built in Cygwin (Why...?).
-=======
-I rewrote all files under "eth/" into four files and implemented parts of the TCP/IP protocol stack (Ethernet, IP, UDP, and DHCP), so interrupts occur and an IP address is obtained by DHCP in -both QEMU and- BOCHS. The IRQ number switches to 10 to avoid IRQ conflicts in BOCHS. '.bochsrc' needs to be changed for the ne2k setting.
+I rewrote all files under "eth/" into four files and implemented parts of the TCP/IP protocol stack (Ethernet, IP, UDP, and DHCP), so interrupts occur and an IP address is obtained by DHCP in both QEMU and BOCHS. The IRQ number switches to 10 to avoid IRQ conflicts in BOCHS. '.bochsrc' needs to be changed for the ne2k setting.
 
 h4. Note:
 
 * The implementation doesn't work when built in Cygwin (why...?).
->>>>>>> 79fdc079
 ** Building in Linux (Ubuntu) works on QEMU in both Linux and Cygwin.
 * (APPEND) Interrupts don't occur in QEMU...
 
@@ -77,15 +63,15 @@
 
 <pre>
 $ make
-$ make qemu    # or 'make bochs'
+$ make qemu   # or 'make bochs'
 </pre>
 
-The Makefile supplies QEMU with an @ne2k_pci@ NIC and the default MAC address @52:54:00:12:34:56@.  This device triggers interrupts on IRQ 11 in QEMU 0.14 and later (*see Change Log 20110919*).  When using Bochs, enable a NE2000 adapter in @.bochsrc@ and set @irq=10@ to avoid conflicts (*see Change Log 20110915*).  The same default MAC address applies to both simulators (*see Change Log 20110908*).
+The Makefile supplies QEMU with an @ne2k_pci@ NIC and the default MAC address @52:54:00:12:34:56@. This device triggers interrupts on IRQ 11 in QEMU 0.14 and later (*see Change Log 20110919*). When using Bochs, enable a NE2000 adapter in @.bochsrc@ and set @irq=10@ to avoid conflicts (*see Change Log 20110915*). The same default MAC address applies to both simulators (*see Change Log 20110908*).
 
 After booting xv6, exercise the driver with the built-in @ethtest@ program to issue DHCP requests:
 
 <pre>
-$ ethtest    # inside xv6
+$ ethtest   # inside xv6
 </pre>
 
 Monitor host-side traffic with tools such as @tcpdump@:
@@ -99,7 +85,7 @@
 
 <pre>
 xv6 is a re-implementation of Dennis Ritchie's and Ken Thompson's Unix
-Version 6 (v6).  xv6 loosely follows the structure and style of v6,
+Version 6 (v6). xv6 loosely follows the structure and style of v6,
 but is implemented for a modern x86-based multiprocessor using ANSI C.
 
 ACKNOWLEDGMENTS
@@ -131,21 +117,21 @@
 ERROR REPORTS
 
 If you spot errors or have suggestions for improvement, please send
-email to Frans Kaashoek and Robert Morris (kaashoek,rtm@csail.mit.edu). 
+email to Frans Kaashoek and Robert Morris (kaashoek,rtm@csail.mit.edu).
 
 BUILDING AND RUNNING XV6
 
 To build xv6 on an x86 ELF machine (like Linux or FreeBSD), run "make".
 On non-x86 or non-ELF machines (like OS X, even on x86), you will
 need to install a cross-compiler gcc suite capable of producing x86 ELF
-binaries.  See http://pdos.csail.mit.edu/6.828/2007/tools.html.
+binaries. See http://pdos.csail.mit.edu/6.828/2007/tools.html.
 Then run "make TOOLPREFIX=i386-jos-elf-".
 
 To run xv6, you can use Bochs or QEMU, both PC simulators.
-Bochs makes debugging easier, but QEMU is much faster. 
+Bochs makes debugging easier, but QEMU is much faster.
 To run in Bochs, run "make bochs" and then type "c" at the bochs prompt.
 To run in QEMU, run "make qemu".
 
-To create a typeset version of the code, run "make xv6.pdf".  This
-requires the "mpage" utility.  See http://www.mesa.nl/pub/mpage/.
-</pre>
+To create a typeset version of the code, run "make xv6.pdf". This
+requires the "mpage" utility. See http://www.mesa.nl/pub/mpage/.
+</pre>