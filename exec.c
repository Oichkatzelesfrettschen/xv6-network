#include "types.h"
#include "param.h"
#include "mmu.h"
#include "proc.h"
#include "defs.h"
#include "x86.h"
#include "elf.h"

int
exec(char *path, char **argv)
{
  char *s, *last;
  int i, off;
  uint argc, sz, sp, ustack[3+MAXARG+1];
  struct elfhdr elf;
  struct inode *ip;
  struct proghdr ph;
  pde_t *pgdir, *oldpgdir;

  if((ip = namei(path)) == 0)
    return -1;
  ilock(ip);
  pgdir = 0;

  // Check ELF header
<<<<<<< HEAD
=======
  // Ensure the full ELF header is read; cast to avoid signed/unsigned comparison.
>>>>>>> ca859931
  if(readi(ip, (char*)&elf, 0, sizeof(elf)) < (int)sizeof(elf))
    goto bad;
  if(elf.magic != ELF_MAGIC)
    goto bad;

  if((pgdir = setupkvm()) == 0)
    goto bad;

  // Load program into memory.
  sz = 0;
  for(i=0, off=elf.phoff; i<elf.phnum; i++, off+=sizeof(ph)){
    if(readi(ip, (char*)&ph, off, sizeof(ph)) != (int)sizeof(ph))
      goto bad;
    if(ph.type != ELF_PROG_LOAD)
      continue;
    if(ph.memsz < ph.filesz)
      goto bad;
    if((sz = allocuvm(pgdir, sz, ph.va + ph.memsz)) == 0)
      goto bad;
    if(loaduvm(pgdir, (char*)ph.va, ip, ph.offset, ph.filesz) < 0)
      goto bad;
  }
  iunlockput(ip);
  ip = 0;

  // Allocate a one-page stack at the next page boundary
  sz = PGROUNDUP(sz);
  if((sz = allocuvm(pgdir, sz, sz + PGSIZE)) == 0)
    goto bad;

  // Push argument strings, prepare rest of stack in ustack.
  sp = sz;
  for(argc = 0; argv[argc]; argc++) {
    if(argc >= MAXARG)
      goto bad;
    sp -= strlen(argv[argc]) + 1;
    sp &= ~3;
    if(copyout(pgdir, sp, argv[argc], strlen(argv[argc]) + 1) < 0)
      goto bad;
    ustack[3+argc] = sp;
  }
  ustack[3+argc] = 0;

  ustack[0] = 0xffffffff;  // fake return PC
  ustack[1] = argc;
  ustack[2] = sp - (argc+1)*4;  // argv pointer

  sp -= (3+argc+1) * 4;
  if(copyout(pgdir, sp, ustack, (3+argc+1)*4) < 0)
    goto bad;

  // Save program name for debugging.
  for(last=s=path; *s; s++)
    if(*s == '/')
      last = s+1;
  safestrcpy(proc->name, last, sizeof(proc->name));

  // Commit to the user image.
  oldpgdir = proc->pgdir;
  proc->pgdir = pgdir;
  proc->sz = sz;
  proc->tf->eip = elf.entry;  // main
  proc->tf->esp = sp;
  switchuvm(proc);
  freevm(oldpgdir);

  return 0;

 bad:
  if(pgdir)
    freevm(pgdir);
  if(ip)
    iunlockput(ip);
  return -1;
}<|MERGE_RESOLUTION|>--- conflicted
+++ resolved
@@ -23,10 +23,7 @@
   pgdir = 0;
 
   // Check ELF header
-<<<<<<< HEAD
-=======
   // Ensure the full ELF header is read; cast to avoid signed/unsigned comparison.
->>>>>>> ca859931
   if(readi(ip, (char*)&elf, 0, sizeof(elf)) < (int)sizeof(elf))
     goto bad;
   if(elf.magic != ELF_MAGIC)
