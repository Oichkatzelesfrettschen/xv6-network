OBJS = \
	bio.o \
	console.o \
	exec.o \
	file.o \
	fs.o \
	ide.o \
	ioapic.o \
	kalloc.o \
	kbd.o \
	lapic.o \
	main.o \
	mp.o \
	picirq.o \
	pipe.o \
	proc.o \
	spinlock.o \
	string.o \
	swtch.o \
	syscall.o \
	sysfile.o \
	sysproc.o \
	timer.o \
	trapasm.o \
	trap.o \
	uart.o \
	vectors.o \
	vm.o \
	eth/ne.o \
	eth/eth.o \

# Cross-compiling (e.g., on Mac OS X)
#TOOLPREFIX = i386-jos-elf-

# Using native tools (e.g., on X86 Linux)
#TOOLPREFIX = 

# Try to infer the correct TOOLPREFIX if not set
ifndef TOOLPREFIX
TOOLPREFIX := $(shell if i386-jos-elf-objdump -i 2>&1 | grep '^elf32-i386$$' >/dev/null 2>&1; \
	then echo 'i386-jos-elf-'; \
	elif objdump -i 2>&1 | grep 'elf32-i386' >/dev/null 2>&1; \
	then echo ''; \
	else echo "***" 1>&2; \
	echo "*** Error: Couldn't find an i386-*-elf version of GCC/binutils." 1>&2; \
	echo "*** Is the directory with i386-jos-elf-gcc in your PATH?" 1>&2; \
	echo "*** If your i386-*-elf toolchain is installed with a command" 1>&2; \
	echo "*** prefix other than 'i386-jos-elf-', set your TOOLPREFIX" 1>&2; \
	echo "*** environment variable to that prefix and run 'make' again." 1>&2; \
	echo "*** To turn off this error, run 'gmake TOOLPREFIX= ...'." 1>&2; \
	echo "***" 1>&2; exit 1; fi)
endif

# If the makefile can't find QEMU, specify its path here
QEMU = qemu-system-i386
QEMU_WIN = "C:/Home/ProgramFiles/qemu/qemu.exe"

# Try to infer the correct QEMU
ifndef QEMU
QEMU = $(shell if which qemu > /dev/null; \
	then echo qemu; exit; \
	else \
	qemu=/Applications/Q.app/Contents/MacOS/i386-softmmu.app/Contents/MacOS/i386-softmmu; \
	if test -x $$qemu; then echo $$qemu; exit; fi; fi; \
	echo "***" 1>&2; \
	echo "*** Error: Couldn't find a working QEMU executable." 1>&2; \
	echo "*** Is the directory containing the qemu binary in your PATH" 1>&2; \
	echo "*** or have you tried setting the QEMU variable in Makefile?" 1>&2; \
	echo "***" 1>&2; exit 1)
endif

CC = $(TOOLPREFIX)gcc
AS = $(TOOLPREFIX)gas
LD = $(TOOLPREFIX)ld
OBJCOPY = $(TOOLPREFIX)objcopy
OBJDUMP = $(TOOLPREFIX)objdump
<<<<<<< HEAD
CFLAGS = -fno-pic -static -fno-builtin -fno-strict-aliasing -O2 -Wall -MD -ggdb -m32 -Werror -Wextra -Wpedantic
=======
# Enforce rigorous compilation by enabling comprehensive warnings for
# potential undefined behavior and strict ISO compliance.
CFLAGS = -fno-pic -static -fno-builtin -fno-strict-aliasing -O2 -Wall -Wextra -Wpedantic -MD -ggdb -m32 -Werror
>>>>>>> ca859931
CFLAGS += $(shell $(CC) -fno-stack-protector -E -x c /dev/null >/dev/null 2>&1 && echo -fno-stack-protector)
# Ensure all assembly sources emit the .note.GNU-stack section
CFLAGS += -Wa,--noexecstack
ASFLAGS = -m32 -gdwarf-2
# FreeBSD ld wants ``elf_i386_fbsd''
LDFLAGS += -m $(shell $(LD) -V | grep elf_i386 2>/dev/null)
# Produce binaries that do not require an executable stack
LDFLAGS += -z noexecstack
# Silence linker warnings about RWX segments produced when using -N
LDFLAGS += --no-warn-rwx-segments

.PHONY: all
all: xv6.img fs.img
	
xv6.img: bootblock kernel
	dd if=/dev/zero of=xv6.img count=10000
	dd if=bootblock of=xv6.img conv=notrunc
	dd if=kernel of=xv6.img seek=1 conv=notrunc

xv6memfs.img: bootblock kernelmemfs
	dd if=/dev/zero of=xv6memfs.img count=10000
	dd if=bootblock of=xv6memfs.img conv=notrunc
	dd if=kernelmemfs of=xv6memfs.img seek=1 conv=notrunc

bootblock: bootasm.S bootmain.c
	$(CC) $(CFLAGS) -fno-pic -O -nostdinc -I. -c bootmain.c
	$(CC) $(CFLAGS) -fno-pic -nostdinc -I. -c bootasm.S
	$(LD) $(LDFLAGS) -N -e start -Ttext 0x7C00 -o bootblock.o bootasm.o bootmain.o
	$(OBJDUMP) -S bootblock.o > bootblock.asm
	$(OBJCOPY) -S -O binary -j .text bootblock.o bootblock
	./sign.pl bootblock

bootother: bootother.S
	$(CC) $(CFLAGS) -nostdinc -I. -c bootother.S
	$(LD) $(LDFLAGS) -N -e start -Ttext 0x7000 -o bootother.out bootother.o
	$(OBJCOPY) -S -O binary bootother.out bootother
	$(OBJDUMP) -S bootother.o > bootother.asm

initcode: initcode.S
	$(CC) $(CFLAGS) -nostdinc -I. -c initcode.S
	$(LD) $(LDFLAGS) -N -e start -Ttext 0 -o initcode.out initcode.o
	$(OBJCOPY) -S -O binary initcode.out initcode
	$(OBJDUMP) -S initcode.o > initcode.asm

kernel: $(OBJS) multiboot.o data.o bootother initcode
	$(LD) $(LDFLAGS) -Ttext 0x100000 -e main -o kernel multiboot.o data.o $(OBJS) -b binary initcode bootother
	$(OBJDUMP) -S kernel > kernel.asm
	$(OBJDUMP) -t kernel | sed '1,/SYMBOL TABLE/d; s/ .* / /; /^$$/d' > kernel.sym

# kernelmemfs is a copy of kernel that maintains the
# disk image in memory instead of writing to a disk.
# This is not so useful for testing persistent storage or
# exploring disk buffering implementations, but it is
# great for testing the kernel on real hardware without
# needing a scratch disk.
MEMFSOBJS = $(filter-out ide.o,$(OBJS)) memide.o
kernelmemfs: $(MEMFSOBJS) multiboot.o data.o bootother initcode fs.img
	$(LD) $(LDFLAGS) -Ttext 0x100000 -e main -o kernelmemfs multiboot.o data.o $(MEMFSOBJS) -b binary initcode bootother fs.img
	$(OBJDUMP) -S kernelmemfs > kernelmemfs.asm
	$(OBJDUMP) -t kernelmemfs | sed '1,/SYMBOL TABLE/d; s/ .* / /; /^$$/d' > kernelmemfs.sym

tags: $(OBJS) bootother.S _init
	etags *.S *.c

vectors.S: vectors.pl
	perl vectors.pl > vectors.S

ULIB = ulib.o usys.o printf.o umalloc.o net/net.o

# DO NOT remove '*.o', so 'make qemu' will work out.
.PRECIOUS: %.o

_%: %.o $(ULIB)
	$(LD) $(LDFLAGS) -N -e main -Ttext 0 -o $@ $^
	$(OBJDUMP) -S $@ > $*.asm
	$(OBJDUMP) -t $@ | sed '1,/SYMBOL TABLE/d; s/ .* / /; /^$$/d' > $*.sym

_forktest: forktest.o $(ULIB)
	# forktest has less library code linked in - needs to be small
	# in order to be able to max out the proc table.
	$(LD) $(LDFLAGS) -N -e main -Ttext 0 -o _forktest forktest.o ulib.o usys.o
	$(OBJDUMP) -S _forktest > forktest.asm

mkfs: mkfs.c fs.h
	gcc -Werror -Wall -O2 -o mkfs mkfs.c

UPROGS=\
	_cat\
	_echo\
	_forktest\
	_grep\
	_init\
	_kill\
	_ln\
	_ls\
	_mkdir\
	_rm\
	_sh\
	_stressfs\
	_usertests\
	_wc\
	_zombie\
	_ethtest\

# if an error is occured, remove fs.img once.
fs.img: mkfs README $(UPROGS)
	./mkfs fs.img README $(UPROGS)

-include *.d

.PHONY: clean
clean: 
	rm -f *.tex *.dvi *.idx *.aux *.log *.ind *.ilg \
	*.o *.d *.asm *.sym vectors.S parport.out \
	bootblock kernel xv6.img fs.img mkfs \
	$(UPROGS) \
	*.exe bootother bootother.out initcode initcode.out \
	eth/*.o eth/*.d net/*.o net/*.d

# make a printout
FILES = $(shell grep -v '^\#' runoff.list)
PRINT = runoff.list runoff.spec $(FILES)

xv6.pdf: $(PRINT)
	./runoff
	ls -l xv6.pdf

print: xv6.pdf

# run in emulators

bochs : fs.img xv6.img
	sudo bochs -q
	#if [ ! -e .bochsrc ]; then ln -s dot-bochsrc .bochsrc; fi
	#bochs -q

# try to generate a unique GDB port
GDBPORT = $(shell expr `id -u` % 5000 + 25000)
# QEMU's gdb stub command line changed in 0.11
QEMUGDB = $(shell if $(QEMU) -help | grep -q '^-gdb'; \
	then echo "-gdb tcp::$(GDBPORT)"; \
	else echo "-s -p $(GDBPORT)"; fi)
ifndef CPUS
CPUS := 2
endif
QEMUOPTS = -hdb fs.img xv6.img -smp $(CPUS) -net nic,model=ne2k_pci,macaddr=52:54:00:12:34:56 -net user
QEMUOPTS_ISA = -hdb fs.img xv6.img -smp 1 -M isapc -net nic,model=ne2k_isa,macaddr=52:54:00:12:34:56 -net user

qemu: fs.img xv6.img
	$(QEMU) -serial mon:stdio $(QEMUOPTS)

qemu-win: fs.img xv6.img
	rm -f trace.txt
	$(QEMU_WIN) -serial file:trace.txt $(QEMUOPTS)

qemu-isa: fs.img xv6.img
	$(QEMU) -serial mon:stdio $(QEMUOPTS_ISA) 
	
qemu-memfs: xv6memfs.img
	$(QEMU) xv6memfs.img -smp $(CPUS)

qemu-nox: fs.img xv6.img
	$(QEMU) -nographic $(QEMUOPTS)

.gdbinit: .gdbinit.tmpl
	sed "s/localhost:1234/localhost:$(GDBPORT)/" < $^ > $@

qemu-gdb: fs.img xv6.img .gdbinit
	@echo "*** Now run 'gdb'." 1>&2
	$(QEMU) -serial mon:stdio $(QEMUOPTS) -S $(QEMUGDB)

qemu-nox-gdb: fs.img xv6.img .gdbinit
	@echo "*** Now run 'gdb'." 1>&2
	$(QEMU) -nographic $(QEMUOPTS) -S $(QEMUGDB)<|MERGE_RESOLUTION|>--- conflicted
+++ resolved
@@ -37,7 +37,7 @@
 
 # Try to infer the correct TOOLPREFIX if not set
 ifndef TOOLPREFIX
-TOOLPREFIX := $(shell if i386-jos-elf-objdump -i 2>&1 | grep '^elf32-i386$$' >/dev/null 2>&1; \
+TOOLPREFIX := $(shell if i386-jos-elf-objdump -i 2>&1 | grep '^elf386-i386$$' >/dev/null 2>&1; \
 	then echo 'i386-jos-elf-'; \
 	elif objdump -i 2>&1 | grep 'elf32-i386' >/dev/null 2>&1; \
 	then echo ''; \
@@ -74,13 +74,9 @@
 LD = $(TOOLPREFIX)ld
 OBJCOPY = $(TOOLPREFIX)objcopy
 OBJDUMP = $(TOOLPREFIX)objdump
-<<<<<<< HEAD
-CFLAGS = -fno-pic -static -fno-builtin -fno-strict-aliasing -O2 -Wall -MD -ggdb -m32 -Werror -Wextra -Wpedantic
-=======
 # Enforce rigorous compilation by enabling comprehensive warnings for
 # potential undefined behavior and strict ISO compliance.
 CFLAGS = -fno-pic -static -fno-builtin -fno-strict-aliasing -O2 -Wall -Wextra -Wpedantic -MD -ggdb -m32 -Werror
->>>>>>> ca859931
 CFLAGS += $(shell $(CC) -fno-stack-protector -E -x c /dev/null >/dev/null 2>&1 && echo -fno-stack-protector)
 # Ensure all assembly sources emit the .note.GNU-stack section
 CFLAGS += -Wa,--noexecstack
