// The local APIC manages internal (non-I/O) interrupts.
// See Chapter 8 & Appendix C of Intel processor manual volume 3.

#include "types.h"
#include "defs.h"
#include "traps.h"
#include "mmu.h"
#include "x86.h"

// Local APIC registers, divided by 4 for use as uint[] indices.
#define ID      (0x0020/4)   // ID
#define VER     (0x0030/4)   // Version
#define TPR     (0x0080/4)   // Task Priority
#define EOI     (0x00B0/4)   // EOI
#define SVR     (0x00F0/4)   // Spurious Interrupt Vector
  #define ENABLE     0x00000100   // Unit Enable
#define ESR     (0x0280/4)   // Error Status
#define ICRLO   (0x0300/4)   // Interrupt Command
  #define INIT       0x00000500   // INIT/RESET
  #define STARTUP    0x00000600   // Startup IPI
  #define DELIVS     0x00001000   // Delivery status
  #define ASSERT     0x00004000   // Assert interrupt (vs deassert)
  #define DEASSERT   0x00000000
  #define LEVEL      0x00008000   // Level triggered
  #define BCAST      0x00080000   // Send to all APICs, including self.
  #define BUSY       0x00001000
  #define FIXED      0x00000000
#define ICRHI   (0x0310/4)   // Interrupt Command [63:32]
#define TIMER   (0x0320/4)   // Local Vector Table 0 (TIMER)
  #define X1         0x0000000B   // divide counts by 1
  #define PERIODIC   0x00020000   // Periodic
#define PCINT   (0x0340/4)   // Performance Counter LVT
#define LINT0   (0x0350/4)   // Local Vector Table 1 (LINT0)
#define LINT1   (0x0360/4)   // Local Vector Table 2 (LINT1)
#define ERROR   (0x0370/4)   // Local Vector Table 3 (ERROR)
  #define MASKED     0x00010000   // Interrupt masked
#define TICR    (0x0380/4)   // Timer Initial Count
#define TCCR    (0x0390/4)   // Timer Current Count
#define TDCR    (0x03E0/4)   // Timer Divide Configuration

volatile uint *lapic;  // Initialized in mp.c

static void
lapicw(int index, int value)
{
  lapic[index] = value;
  lapic[ID];  // wait for write to finish, by reading
}

void
lapicinit(int c)
{
  cprintf("lapicinit: %d 0x%x\n", c, lapic);
  if(!lapic) 
    return;

  // Enable local APIC; set spurious interrupt vector.
  lapicw(SVR, ENABLE | (T_IRQ0 + IRQ_SPURIOUS));

  // The timer repeatedly counts down at bus frequency
  // from lapic[TICR] and then issues an interrupt.  
  // If xv6 cared more about precise timekeeping,
  // TICR would be calibrated using an external time source.
  lapicw(TDCR, X1);
  lapicw(TIMER, PERIODIC | (T_IRQ0 + IRQ_TIMER));
  lapicw(TICR, 10000000); 

  // Disable logical interrupt lines.
  lapicw(LINT0, MASKED);
  lapicw(LINT1, MASKED);

  // Disable performance counter overflow interrupts
  // on machines that provide that interrupt entry.
  if(((lapic[VER]>>16) & 0xFF) >= 4)
    lapicw(PCINT, MASKED);

  // Map error interrupt to IRQ_ERROR.
  lapicw(ERROR, T_IRQ0 + IRQ_ERROR);

  // Clear error status register (requires back-to-back writes).
  lapicw(ESR, 0);
  lapicw(ESR, 0);

  // Ack any outstanding interrupts.
  lapicw(EOI, 0);

  // Send an Init Level De-Assert to synchronise arbitration ID's.
  lapicw(ICRHI, 0);
  lapicw(ICRLO, BCAST | INIT | LEVEL);
  while(lapic[ICRLO] & DELIVS)
    ;

  // Enable interrupts on the APIC (but not on the processor).
  lapicw(TPR, 0);
}

int
cpunum(void)
{
  // Cannot call cpu when interrupts are enabled:
  // result not guaranteed to last long enough to be used!
  // Would prefer to panic but even printing is chancy here:
  // almost everything, including cprintf and panic, calls cpu,
  // often indirectly through acquire and release.
  if(readeflags()&FL_IF){
    static int n;
    if(n++ == 0)
      cprintf("cpu called from %x with interrupts enabled\n",
        __builtin_return_address(0));
  }

  if(lapic)
    return lapic[ID]>>24;
  return 0;
}

// Acknowledge interrupt.
void
lapiceoi(void)
{
  if(lapic)
    lapicw(EOI, 0);
}

// Spin for a given number of microseconds.
// On real hardware would want to tune this dynamically.
void
microdelay(int us)
{
<<<<<<< HEAD
  (void)us;  // Parameter intentionally unused; timing loop not required on this platform.
=======
  // Parameter is unused on this platform; cast suppresses warning under -Wextra.
  (void)us;
>>>>>>> ca859931
}

#define IO_RTC  0x70

// Start additional processor running bootstrap code at addr.
// See Appendix B of MultiProcessor Specification.
void
lapicstartap(uchar apicid, uint addr)
{
  int i;
  void *wrv;
  
  // "The BSP must initialize CMOS shutdown code to 0AH
  // and the warm reset vector (DWORD based at 40:67) to point at
  // the AP startup code prior to the [universal startup algorithm]."
  outb(IO_RTC, 0xF);  // offset 0xF is shutdown code
  outb(IO_RTC+1, 0x0A);
  // Address of BIOS warm reset vector
  wrv = (void *)(uint)(0x40<<4 | 0x67);
#pragma GCC diagnostic push
#pragma GCC diagnostic ignored "-Warray-bounds"
  *(volatile ushort *)wrv = 0;
  *(((volatile ushort *)wrv) + 1) = addr >> 4;
#pragma GCC diagnostic pop

  // "Universal startup algorithm."
  // Send INIT (level-triggered) interrupt to reset other CPU.
  lapicw(ICRHI, apicid<<24);
  lapicw(ICRLO, INIT | LEVEL | ASSERT);
  microdelay(200);
  lapicw(ICRLO, INIT | LEVEL);
  microdelay(100);    // should be 10ms, but too slow in Bochs!
  
  // Send startup IPI (twice!) to enter bootstrap code.
  // Regular hardware is supposed to only accept a STARTUP
  // when it is in the halted state due to an INIT.  So the second
  // should be ignored, but it is part of the official Intel algorithm.
  // Bochs complains about the second one.  Too bad for Bochs.
  for(i = 0; i < 2; i++){
    lapicw(ICRHI, apicid<<24);
    lapicw(ICRLO, STARTUP | (addr>>12));
    microdelay(200);
  }
}<|MERGE_RESOLUTION|>--- conflicted
+++ resolved
@@ -8,35 +8,35 @@
 #include "x86.h"
 
 // Local APIC registers, divided by 4 for use as uint[] indices.
-#define ID      (0x0020/4)   // ID
-#define VER     (0x0030/4)   // Version
-#define TPR     (0x0080/4)   // Task Priority
-#define EOI     (0x00B0/4)   // EOI
-#define SVR     (0x00F0/4)   // Spurious Interrupt Vector
-  #define ENABLE     0x00000100   // Unit Enable
-#define ESR     (0x0280/4)   // Error Status
-#define ICRLO   (0x0300/4)   // Interrupt Command
-  #define INIT       0x00000500   // INIT/RESET
-  #define STARTUP    0x00000600   // Startup IPI
-  #define DELIVS     0x00001000   // Delivery status
-  #define ASSERT     0x00004000   // Assert interrupt (vs deassert)
+#define ID      (0x0020/4)    // ID
+#define VER     (0x0030/4)    // Version
+#define TPR     (0x0080/4)    // Task Priority
+#define EOI     (0x00B0/4)    // EOI
+#define SVR     (0x00F0/4)    // Spurious Interrupt Vector
+  #define ENABLE     0x00000100    // Unit Enable
+#define ESR     (0x0280/4)    // Error Status
+#define ICRLO   (0x0300/4)    // Interrupt Command
+  #define INIT       0x00000500    // INIT/RESET
+  #define STARTUP    0x00000600    // Startup IPI
+  #define DELIVS     0x00001000    // Delivery status
+  #define ASSERT     0x00004000    // Assert interrupt (vs deassert)
   #define DEASSERT   0x00000000
-  #define LEVEL      0x00008000   // Level triggered
-  #define BCAST      0x00080000   // Send to all APICs, including self.
+  #define LEVEL      0x00008000    // Level triggered
+  #define BCAST      0x00080000    // Send to all APICs, including self.
   #define BUSY       0x00001000
   #define FIXED      0x00000000
-#define ICRHI   (0x0310/4)   // Interrupt Command [63:32]
-#define TIMER   (0x0320/4)   // Local Vector Table 0 (TIMER)
-  #define X1         0x0000000B   // divide counts by 1
-  #define PERIODIC   0x00020000   // Periodic
-#define PCINT   (0x0340/4)   // Performance Counter LVT
-#define LINT0   (0x0350/4)   // Local Vector Table 1 (LINT0)
-#define LINT1   (0x0360/4)   // Local Vector Table 2 (LINT1)
-#define ERROR   (0x0370/4)   // Local Vector Table 3 (ERROR)
-  #define MASKED     0x00010000   // Interrupt masked
-#define TICR    (0x0380/4)   // Timer Initial Count
-#define TCCR    (0x0390/4)   // Timer Current Count
-#define TDCR    (0x03E0/4)   // Timer Divide Configuration
+#define ICRHI   (0x0310/4)    // Interrupt Command [63:32]
+#define TIMER   (0x0320/4)    // Local Vector Table 0 (TIMER)
+  #define X1         0x0000000B    // divide counts by 1
+  #define PERIODIC   0x00020000    // Periodic
+#define PCINT   (0x0340/4)    // Performance Counter LVT
+#define LINT0   (0x0350/4)    // Local Vector Table 1 (LINT0)
+#define LINT1   (0x0360/4)    // Local Vector Table 2 (LINT1)
+#define ERROR   (0x0370/4)    // Local Vector Table 3 (ERROR)
+  #define MASKED     0x00010000    // Interrupt masked
+#define TICR    (0x0380/4)    // Timer Initial Count
+#define TCCR    (0x0390/4)    // Timer Current Count
+#define TDCR    (0x03E0/4)    // Timer Divide Configuration
 
 volatile uint *lapic;  // Initialized in mp.c
 
@@ -127,12 +127,8 @@
 void
 microdelay(int us)
 {
-<<<<<<< HEAD
-  (void)us;  // Parameter intentionally unused; timing loop not required on this platform.
-=======
   // Parameter is unused on this platform; cast suppresses warning under -Wextra.
   (void)us;
->>>>>>> ca859931
 }
 
 #define IO_RTC  0x70
