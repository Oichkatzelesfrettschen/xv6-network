#include "../types.h"
#include "../x86.h"
#include "../defs.h"
#include "../net/net.h"
#include "ne.h"

// Notes: the numbers (keywords) in comments refer to pages in the DP8390 specification.
// DP8390 Documents: http://www.national.com/ds/DP/DP8390D.pdf

// Check NIC connectivity and obtain the MAC address.
int
ne_probe(ne_t* ne)
{
  uchar eprom[32];
  int reg0;
  int i;
  
  reg0 = inb(ne->base);
  if (reg0 == 0xFF)
    return FALSE;

  // Verify the presence of the DP8390.
  {
    int regd;
    // Switch to page 1, save MAR5, then write 0xFF.
    outb(ne->base + DP_CR, CR_STP | CR_NO_DMA | CR_PS_P1);
    regd = inb(ne->base + DP_MAR5);
    outb(ne->base + DP_MAR5, 0xFF);
    // [17] MAR5 on page 1 corresponds to CNTR0 on page 0.
    outb(ne->base + DP_CR, CR_NO_DMA | CR_PS_P0);
    // [29] CNTR0 increments on CRC errors and is cleared after the CPU reads it.
    inb(ne->base + DP_CNTR0);
    if (inb(ne->base + DP_CNTR0) != 0) {
      // Values differ, so restore the originals.
      outb(ne->base, reg0);
      outb(ne->base + DP_TCR, regd);
      cprintf("%s: This is not NEx000.\n", ne->name);
      return FALSE;
    }
  }

  // Reset the board.
  {
    int i = 0;
    // Unclear, but this seems to reset the device.
    outb(ne->base + NE_RESET, inb(ne->base + NE_RESET));
    // Poll the reset interrupt status register (ISR).
    while (inb(ne->base + DP_ISR) == 0) {
      // Ensure the loop eventually exits. A precise timeout such as 20 ms would be ideal,
      // but xv6 currently lacks accurate sleep primitives, so this is approximate.
      if (i++ > 10000) {
        cprintf("%s: NIC reset failure\n", ne->name);
        return FALSE;
      }
    }
    // [20] In the ISR, a bit value of 1 means no interrupt.
    // If a bit is 0 an interrupt is triggered, and the CPU would normally re-set the flag,
    // but interrupts to the CPU are still disabled, so set them manually.
    outb(ne->base + DP_ISR, 0xFF);
  }

  // Read 16 bytes from the PROM (actually 32).
  // This apparently requires performing a standard initialization sequence beforehand.
  // (Based on empirical knowledge; detailed reasoning omitted.)
  {
    int i;
    // [27] Some DMA registers are 16-bit, but they must be accessed 8 bits at a time
    // (e.g., RBCR0, RBCR1). [29] seq follows the reference initialization sequence.
    struct {
      uchar offset, value;
    } seq[] = {
      // 1. Page 0 write mode, DMA off, NIC offline.
      { DP_CR, CR_NO_DMA | CR_PS_P0 | CR_STP },
      // 2. Byte-wide access in burst mode.
      { DP_DCR, (DCR_BMS | DCR_8BYTES) },
      // 3. Clear count registers.
      { DP_RBCR0, 0x00 }, { DP_RBCR1, 0x00 },
      // 4. Monitor mode (possibly no memory writes).
      { DP_RCR, RCR_MON },
      // 5. Loopback mode.
      { DP_TCR, TCR_INTERNAL },
      // (Step 6 may be unnecessary?)
      // 7. Initialize ISR.
      { DP_ISR, 0xFF },
      // 8. Disable all interrupts for now.
      { DP_IMR, 0x00 },
      // (Is step 9 unnecessary?)

      // Configure for PROM reads.
      // Read 32 bytes.
      { DP_RBCR0, 32 }, { DP_RBCR1, 0 },
      // Start at memory address 0x00.
      { DP_RSAR0, 0x00 }, { DP_RSAR1, 0x00 },

      // 10. Page 0 read mode. The NIC is online, but local receive DMA remains inactive in loopback.
      { DP_CR, (CR_PS_P0 | CR_DM_RR | CR_STA) },
    };
    for (i = 0; (uint)i < NELEM(seq); ++i)
      outb(ne->base + seq[i].offset, seq[i].value);
    // Also check whether the NIC is 8-bit (NE1000?).
    ne->is16bit = TRUE;
    for (i = 0; i < 32; i += 2) {
      eprom[i+0] = inb(ne->base + NE_DATA);
      eprom[i+1] = inb(ne->base + NE_DATA);
      // NE2000 and clones store identical values at odd and even offsets; a mismatch suggests NE1000.
      if (eprom[i+0] != eprom[i+1])
        ne->is16bit = FALSE;
    }
    // Normalize.
    if (ne->is16bit)
      for (i = 0; i < 16; ++i)
        eprom[i] = eprom[i*2];
    // NE2000/NE1000 place 0x57 at bytes 14 and 15.
    if (eprom[14] != 0x57 || eprom[15] != 0x57)
      return FALSE;
  }
  
  // Retrieve the MAC address.
  for (i = 0; i < 6; ++i)
    ne->address[i] = eprom[i];
  
  return TRUE;
}

// Initialize the NIC.
void
ne_init(ne_t* ne)
{
  int i;

  // Compute page-related values.
  if (ne->is16bit) {
    ne->ramsize = NE2000_SIZE;
    ne->startaddr = NE2000_START;
    ne->send_startpage = NE2000_START / DP_PAGESIZE;
  } else {
    ne->startaddr = NE1000_START;
    ne->ramsize = NE1000_SIZE;
    ne->send_startpage = NE1000_START / DP_PAGESIZE;
  }
  ne->pages = ne->ramsize / DP_PAGESIZE;
  ne->send_stoppage = ne->send_startpage + SENDQ_PAGES * SENDQ_LEN - 1;
  ne->recv_startpage = ne->send_stoppage + 1;
  ne->recv_stoppage = ne->send_startpage + ne->pages;
  // Prepare the send queue.
  for (i = 0; i < SENDQ_LEN; ++i) {
    ne->sendq[i].sendpage = ne->send_startpage + i * SENDQ_PAGES;
    ne->sendq[i].filled = 0;
  }
  ne->sendq_head = 0;
  ne->sendq_tail = SENDQ_LEN-1;

  // Display status information.
  cprintf("%s: NE%d000 (%dkB RAM) at 0x%x:%d - ",
         ne->name,
         ne->is16bit ? 2 : 1,
         ne->ramsize/1024,
         ne->base,
         ne->irq);
  for (i = 0; i < 6; ++i)
    cprintf("%x%s", ne->address[i], i < 5 ? ":" : "\n");

  // [29] Basic initialization steps.
  {
    struct {
      uchar offset, value;
    } seq[] = {
      // 1. CR
      { DP_CR, CR_PS_P0 | CR_STP | CR_NO_DMA },
      // 2. DCR. [5(PRQ)] Without LAS specified, use 16-bit mode.
      { DP_DCR, ((ne->is16bit ? DCR_WORDWIDE : DCR_BYTEWIDE) |
                 DCR_LTLENDIAN | DCR_8BYTES | DCR_BMS) },
      // 3. RCR
      { DP_RCR, RCR_MON },
      // 4. RBCR
      { DP_RBCR0, 0 }, { DP_RBCR1, 0 },
      // 5. TCR
      { DP_TCR, TCR_INTERNAL },
      // 6. Initialize ring buffer [10].
      { DP_PSTART, ne->recv_startpage },
      { DP_PSTOP, ne->recv_stoppage },
      { DP_BNRY, ne->recv_startpage }, // Should be one page before CURR.
      // 7. Initialize ISR.
      { DP_ISR, 0xFF },
      // 8. Initialize IMR (enable all interrupts).
      { DP_IMR, (IMR_PRXE | IMR_PTXE | IMR_RXEE |
                 IMR_TXEE | IMR_OVWE | IMR_CNTE) },
      // 9. Switch to page 1, then
      { DP_CR, CR_PS_P1 | CR_NO_DMA },
      // 9.i Initialize PAR0-5.
      { DP_PAR0, ne->address[0] }, { DP_PAR1, ne->address[1] },
      { DP_PAR2, ne->address[2] }, { DP_PAR3, ne->address[3] },
      { DP_PAR4, ne->address[4] }, { DP_PAR5, ne->address[5] },
      // 9.ii Initialize MAR0-7.
      { DP_MAR0, 0xFF }, { DP_MAR1, 0xFF }, { DP_MAR2, 0xFF },
      { DP_MAR3, 0xFF }, { DP_MAR4, 0xFF }, { DP_MAR5, 0xFF },
      { DP_MAR6, 0xFF }, { DP_MAR7, 0xFF },
      // 9.iii Initialize CURRent pointer.
      { DP_CURR, ne->recv_startpage + 1 },
      // 10. Put NIC into start mode (0x22). DMA still inactive.
      { DP_CR, CR_STA | CR_NO_DMA },
      // 11. Modify TCR (start NIC operation?).
      { DP_TCR, TCR_NORMAL },
      // Set RCR to promiscuous mode for now.
      // (Should this be configurable?)
      { DP_RCR, RCR_PRO },
    };
    for (i = 0; (uint)i < NELEM(seq); ++i)
      outb(ne->base + seq[i].offset, seq[i].value);
  }

  return;
}

// Set up remote DMA for read/write operations.
// mode: CR_DM_R*, addr: physical address in the local buffer, size in bytes.
void
ne_rdma_setup(ne_t* ne, int mode, ushort addr, int size)
{
  // [13-14] For writes, a Port Request (PRQ) must be issued.
  if (mode == CR_DM_RW) {
    // This code is puzzling.
    //outb(ne->base + DP_ISR, ISR_RDC);
    // Perform a dummy DMA read.
    uchar dummy[4];
    ushort safeloc = ne->startaddr - sizeof(dummy);
    int oldcrda, newcrda;
    oldcrda = inb(ne->base + DP_CRDA0);
    oldcrda |= ((inb(ne->base + DP_CRDA1) << 8) & 0xFF00);
    ne_getblock(ne, safeloc, sizeof(dummy), dummy);
    // Required delay (polling).
    do {
      newcrda = inb(ne->base + DP_CRDA0);
      newcrda |= ((inb(ne->base + DP_CRDA1) << 8) & 0xFF00);
    } while (oldcrda == newcrda);
  }
  // Remote DMA enables bidirectional transfer via the data port.
  // RBCR decreases and RSAR increases as data is transferred.
  // Transfer ends when RBCR reaches 0.
  outb(ne->base + DP_RSAR0, addr & 0xFF);
  outb(ne->base + DP_RSAR1, (addr >> 8) & 0xFF);
  outb(ne->base + DP_RBCR0, size & 0xFF);
  outb(ne->base + DP_RBCR1, (size >> 8) & 0xFF);
  // Start the Remote DMA process.
  outb(ne->base + DP_CR, mode | CR_PS_P0 | CR_STA);
  return;
}

// Read 'size' bytes from RAM at 'addr' into dst.
void
ne_getblock(ne_t* ne, ushort addr, int size, void* dst)
{
  ne_rdma_setup(ne, CR_DM_RR, addr, size);
  if (ne->is16bit)
    insw(ne->base + NE_DATA, dst, size);
  else
    insb(ne->base + NE_DATA, dst, size);
  return;
}

// Begin data transmission.
// Send 'size' bytes starting from page 'page' in the local buffer.
void
ne_start_xmit(ne_t* ne, int page, int size)
{
  outb(ne->base + DP_TPSR, page);
  outb(ne->base + DP_TBCR0, size & 0xFF);
  outb(ne->base + DP_TBCR1, (size >> 8) & 0xFF);
  // [12,19] Setting TXP initiates transmission.
  // The flag resets internally when the transfer completes or fails.
  // TBCR and TPSR must be set beforehand.
  outb(ne->base + DP_CR, CR_PS_P0 | CR_NO_DMA | CR_STA | CR_TXP); // Start transmission!
  return;
}

// Write a 'size'-byte packet to the local buffer and then transmit it.
// 'size' must lie within [46, 1514].
int
ne_pio_write(ne_t* ne, uchar* packet, int size)
{
  // Ensure the head of the send queue is free.
  int q = ne->sendq_head % SENDQ_LEN;
  if (ne->sendq[q].filled || ne->sendq_head > ne->sendq_tail) {
    cprintf("%s: all transmitting buffers in NIC are busy.\n", ne->name);
    return 0;
  }

  // Write operation.
  ne_rdma_setup(ne, CR_DM_RW, ne->sendq[q].sendpage * DP_PAGESIZE, size);
  if (ne->is16bit)
    outsw(ne->base + NE_DATA, packet, size);
  else
    outsb(ne->base + NE_DATA, packet, size);
  // TODO: Should we check ISR_RDC here?

  ne->sendq[q].filled = TRUE;
  ne_start_xmit(ne, ne->sendq[q].sendpage, size);

  // TODO: Likely need to handle arithmetic overflow.
  ne->sendq_head++;
  
  return size;
}

// [11] Storage Format
typedef struct {
  uchar status;           // Receive Status
  uchar next;             // Next Packet Pointer
  uchar rbc0, rbc1;       // Receive Byte Count 0 (low)
} ne_recv_hdr;            // Receive Byte Count 1 (high)

// Read sequential data from the local buffer starting at page 'page'.
// 'bufsize' is the size of 'buf'; if insufficient, return the packet size.
// If 'buf' is NULL, return the packet size.
// If 'buf' is not NULL, return the number of bytes read.
// Return 0 when no packet exists, -1 on error.
int
ne_pio_read(ne_t* ne, uchar* buf, int bufsize)
{
<<<<<<< HEAD
  uint pktsize;
  ne_recv_hdr header;
  uint curr, bnry, page;
  // CURR: 次にNICが書きこむべきページが格納
  // BNRY: 次に読み込むべきページの一つ前のページが格納
  // よって、CURRがBNRYに追いついたらOverflow
  outb(ne->base + DP_CR, CR_PS_P1); // CURRはページ2なので切り替えが必要
=======
  uint pktsize;
  ne_recv_hdr header;
  uint curr, bnry, page;
  // CURR: next page for NIC to write.
  // BNRY: page preceding the next one to read.
  // Thus, an overflow occurs if CURR catches BNRY.
  outb(ne->base + DP_CR, CR_PS_P1); // Need to switch because CURR resides on page 2.
>>>>>>> 98dcba07
  curr = inb(ne->base + DP_CURR);
  outb(ne->base + DP_CR, CR_PS_P0 | CR_NO_DMA | CR_STA);
  bnry = inb(ne->base + DP_BNRY);
  page = bnry + 1;
  
<<<<<<< HEAD
  // 末尾だったら先頭に。
  if (page == (uint)ne->recv_stoppage)
=======
  // Wrap to start if at the end.
  if (page == ne->recv_stoppage)
>>>>>>> 98dcba07
    page = ne->recv_startpage;

  // If we catch up to CURR, there is no packet (can CURR equal stoppage?).
  //if (bnry + 1 == curr || next == curr) {
  if (page == curr) {
    cprintf("%s: no packet to read\n", ne->name);
    return 0;
  }

  // Read the header (Storage Format) at the buffer start.
  ne_getblock(ne, page * DP_PAGESIZE, sizeof(header), &header);
  // Compute packet size.
  pktsize = (header.rbc0 | (header.rbc1 << 8)) - sizeof(header);
  
  // Check whether the length is within the Ethernet packet range.
  if (pktsize < ETH_MIN_SIZE || pktsize > ETH_MAX_SIZE) {
    cprintf("%s: Packet with strange length arrived: %d\n",
            ne->name, pktsize);
    return -1;
  }
  // Verify the status is valid.
  if ((header.status & RSR_PRX) == 0) {
    cprintf("%s: Bad status: %d\n", ne->name, header.status);
    return -1;
  }

  if (buf == 0 || pktsize > (uint)bufsize) {
    return pktsize;
  } else {
<<<<<<< HEAD
    // データ読み込み。末尾から先頭に折り返しもチェックする。
    int remain = (ne->recv_stoppage - (int)page) * DP_PAGESIZE;
    if ((uint)remain < pktsize) {
=======
    // Read data, handling wrap-around from end to start.
    int remain = (ne->recv_stoppage - page) * DP_PAGESIZE;
    if (remain < pktsize) {
>>>>>>> 98dcba07
      ne_getblock(ne, page * DP_PAGESIZE + sizeof(header), remain, buf);
      ne_getblock(ne, ne->recv_startpage * DP_PAGESIZE, pktsize - remain, buf);
    } else {
      ne_getblock(ne, page * DP_PAGESIZE + sizeof(header), pktsize, buf);
    }
  }

  // Advance BNRY to one page before the next packet.
  bnry = header.next - 1;
  outb(ne->base + DP_BNRY,
       bnry < (uint)ne->recv_startpage ?
       (uint)(ne->recv_stoppage - 1) : bnry);

  return pktsize;
}

void
ne_interrupt(ne_t* ne)
{
  int isr;

  while ((isr = inb(ne->base + DP_ISR)) != 0) {
    outb(ne->base + DP_ISR, isr);
    if (isr & ISR_PTX) {
      ne->sendq_tail++;
      ne->sendq[ne->sendq_tail%SENDQ_LEN].filled = FALSE;
      cprintf("%s: packet transmitted with no error.\n", ne->name);
    }
    if (isr & ISR_PRX) {
      cprintf("%s: packet received with no error.\n", ne->name);
    }
#if 0
    if (~(isr & (ISR_PTX | ISR_PRX)) != 0) {
      cprintf("%s: this interrupt event is not implemented now.\n", ne->name);
      panic("panic end\n");
    }
#endif
  }
}






<|MERGE_RESOLUTION|>--- conflicted
+++ resolved
@@ -1,431 +1,398 @@
-#include "../types.h"
-#include "../x86.h"
-#include "../defs.h"
-#include "../net/net.h"
-#include "ne.h"
-
-// Notes: the numbers (keywords) in comments refer to pages in the DP8390 specification.
-// DP8390 Documents: http://www.national.com/ds/DP/DP8390D.pdf
-
-// Check NIC connectivity and obtain the MAC address.
-int
-ne_probe(ne_t* ne)
-{
-  uchar eprom[32];
-  int reg0;
-  int i;
-  
-  reg0 = inb(ne->base);
-  if (reg0 == 0xFF)
-    return FALSE;
-
-  // Verify the presence of the DP8390.
-  {
-    int regd;
-    // Switch to page 1, save MAR5, then write 0xFF.
-    outb(ne->base + DP_CR, CR_STP | CR_NO_DMA | CR_PS_P1);
-    regd = inb(ne->base + DP_MAR5);
-    outb(ne->base + DP_MAR5, 0xFF);
-    // [17] MAR5 on page 1 corresponds to CNTR0 on page 0.
-    outb(ne->base + DP_CR, CR_NO_DMA | CR_PS_P0);
-    // [29] CNTR0 increments on CRC errors and is cleared after the CPU reads it.
-    inb(ne->base + DP_CNTR0);
-    if (inb(ne->base + DP_CNTR0) != 0) {
-      // Values differ, so restore the originals.
-      outb(ne->base, reg0);
-      outb(ne->base + DP_TCR, regd);
-      cprintf("%s: This is not NEx000.\n", ne->name);
-      return FALSE;
-    }
-  }
-
-  // Reset the board.
-  {
-    int i = 0;
-    // Unclear, but this seems to reset the device.
-    outb(ne->base + NE_RESET, inb(ne->base + NE_RESET));
-    // Poll the reset interrupt status register (ISR).
-    while (inb(ne->base + DP_ISR) == 0) {
-      // Ensure the loop eventually exits. A precise timeout such as 20 ms would be ideal,
-      // but xv6 currently lacks accurate sleep primitives, so this is approximate.
-      if (i++ > 10000) {
-        cprintf("%s: NIC reset failure\n", ne->name);
-        return FALSE;
-      }
-    }
-    // [20] In the ISR, a bit value of 1 means no interrupt.
-    // If a bit is 0 an interrupt is triggered, and the CPU would normally re-set the flag,
-    // but interrupts to the CPU are still disabled, so set them manually.
-    outb(ne->base + DP_ISR, 0xFF);
-  }
-
-  // Read 16 bytes from the PROM (actually 32).
-  // This apparently requires performing a standard initialization sequence beforehand.
-  // (Based on empirical knowledge; detailed reasoning omitted.)
-  {
-    int i;
-    // [27] Some DMA registers are 16-bit, but they must be accessed 8 bits at a time
-    // (e.g., RBCR0, RBCR1). [29] seq follows the reference initialization sequence.
-    struct {
-      uchar offset, value;
-    } seq[] = {
-      // 1. Page 0 write mode, DMA off, NIC offline.
-      { DP_CR, CR_NO_DMA | CR_PS_P0 | CR_STP },
-      // 2. Byte-wide access in burst mode.
-      { DP_DCR, (DCR_BMS | DCR_8BYTES) },
-      // 3. Clear count registers.
-      { DP_RBCR0, 0x00 }, { DP_RBCR1, 0x00 },
-      // 4. Monitor mode (possibly no memory writes).
-      { DP_RCR, RCR_MON },
-      // 5. Loopback mode.
-      { DP_TCR, TCR_INTERNAL },
-      // (Step 6 may be unnecessary?)
-      // 7. Initialize ISR.
-      { DP_ISR, 0xFF },
-      // 8. Disable all interrupts for now.
-      { DP_IMR, 0x00 },
-      // (Is step 9 unnecessary?)
-
-      // Configure for PROM reads.
-      // Read 32 bytes.
-      { DP_RBCR0, 32 }, { DP_RBCR1, 0 },
-      // Start at memory address 0x00.
-      { DP_RSAR0, 0x00 }, { DP_RSAR1, 0x00 },
-
-      // 10. Page 0 read mode. The NIC is online, but local receive DMA remains inactive in loopback.
-      { DP_CR, (CR_PS_P0 | CR_DM_RR | CR_STA) },
-    };
-    for (i = 0; (uint)i < NELEM(seq); ++i)
-      outb(ne->base + seq[i].offset, seq[i].value);
-    // Also check whether the NIC is 8-bit (NE1000?).
-    ne->is16bit = TRUE;
-    for (i = 0; i < 32; i += 2) {
-      eprom[i+0] = inb(ne->base + NE_DATA);
-      eprom[i+1] = inb(ne->base + NE_DATA);
-      // NE2000 and clones store identical values at odd and even offsets; a mismatch suggests NE1000.
-      if (eprom[i+0] != eprom[i+1])
-        ne->is16bit = FALSE;
-    }
-    // Normalize.
-    if (ne->is16bit)
-      for (i = 0; i < 16; ++i)
-        eprom[i] = eprom[i*2];
-    // NE2000/NE1000 place 0x57 at bytes 14 and 15.
-    if (eprom[14] != 0x57 || eprom[15] != 0x57)
-      return FALSE;
-  }
-  
-  // Retrieve the MAC address.
-  for (i = 0; i < 6; ++i)
-    ne->address[i] = eprom[i];
-  
-  return TRUE;
-}
-
-// Initialize the NIC.
-void
-ne_init(ne_t* ne)
-{
-  int i;
-
-  // Compute page-related values.
-  if (ne->is16bit) {
-    ne->ramsize = NE2000_SIZE;
-    ne->startaddr = NE2000_START;
-    ne->send_startpage = NE2000_START / DP_PAGESIZE;
-  } else {
-    ne->startaddr = NE1000_START;
-    ne->ramsize = NE1000_SIZE;
-    ne->send_startpage = NE1000_START / DP_PAGESIZE;
-  }
-  ne->pages = ne->ramsize / DP_PAGESIZE;
-  ne->send_stoppage = ne->send_startpage + SENDQ_PAGES * SENDQ_LEN - 1;
-  ne->recv_startpage = ne->send_stoppage + 1;
-  ne->recv_stoppage = ne->send_startpage + ne->pages;
-  // Prepare the send queue.
-  for (i = 0; i < SENDQ_LEN; ++i) {
-    ne->sendq[i].sendpage = ne->send_startpage + i * SENDQ_PAGES;
-    ne->sendq[i].filled = 0;
-  }
-  ne->sendq_head = 0;
-  ne->sendq_tail = SENDQ_LEN-1;
-
-  // Display status information.
-  cprintf("%s: NE%d000 (%dkB RAM) at 0x%x:%d - ",
-         ne->name,
-         ne->is16bit ? 2 : 1,
-         ne->ramsize/1024,
-         ne->base,
-         ne->irq);
-  for (i = 0; i < 6; ++i)
-    cprintf("%x%s", ne->address[i], i < 5 ? ":" : "\n");
-
-  // [29] Basic initialization steps.
-  {
-    struct {
-      uchar offset, value;
-    } seq[] = {
-      // 1. CR
-      { DP_CR, CR_PS_P0 | CR_STP | CR_NO_DMA },
-      // 2. DCR. [5(PRQ)] Without LAS specified, use 16-bit mode.
-      { DP_DCR, ((ne->is16bit ? DCR_WORDWIDE : DCR_BYTEWIDE) |
-                 DCR_LTLENDIAN | DCR_8BYTES | DCR_BMS) },
-      // 3. RCR
-      { DP_RCR, RCR_MON },
-      // 4. RBCR
-      { DP_RBCR0, 0 }, { DP_RBCR1, 0 },
-      // 5. TCR
-      { DP_TCR, TCR_INTERNAL },
-      // 6. Initialize ring buffer [10].
-      { DP_PSTART, ne->recv_startpage },
-      { DP_PSTOP, ne->recv_stoppage },
-      { DP_BNRY, ne->recv_startpage }, // Should be one page before CURR.
-      // 7. Initialize ISR.
-      { DP_ISR, 0xFF },
-      // 8. Initialize IMR (enable all interrupts).
-      { DP_IMR, (IMR_PRXE | IMR_PTXE | IMR_RXEE |
-                 IMR_TXEE | IMR_OVWE | IMR_CNTE) },
-      // 9. Switch to page 1, then
-      { DP_CR, CR_PS_P1 | CR_NO_DMA },
-      // 9.i Initialize PAR0-5.
-      { DP_PAR0, ne->address[0] }, { DP_PAR1, ne->address[1] },
-      { DP_PAR2, ne->address[2] }, { DP_PAR3, ne->address[3] },
-      { DP_PAR4, ne->address[4] }, { DP_PAR5, ne->address[5] },
-      // 9.ii Initialize MAR0-7.
-      { DP_MAR0, 0xFF }, { DP_MAR1, 0xFF }, { DP_MAR2, 0xFF },
-      { DP_MAR3, 0xFF }, { DP_MAR4, 0xFF }, { DP_MAR5, 0xFF },
-      { DP_MAR6, 0xFF }, { DP_MAR7, 0xFF },
-      // 9.iii Initialize CURRent pointer.
-      { DP_CURR, ne->recv_startpage + 1 },
-      // 10. Put NIC into start mode (0x22). DMA still inactive.
-      { DP_CR, CR_STA | CR_NO_DMA },
-      // 11. Modify TCR (start NIC operation?).
-      { DP_TCR, TCR_NORMAL },
-      // Set RCR to promiscuous mode for now.
-      // (Should this be configurable?)
-      { DP_RCR, RCR_PRO },
-    };
-    for (i = 0; (uint)i < NELEM(seq); ++i)
-      outb(ne->base + seq[i].offset, seq[i].value);
-  }
-
-  return;
-}
-
-// Set up remote DMA for read/write operations.
-// mode: CR_DM_R*, addr: physical address in the local buffer, size in bytes.
-void
-ne_rdma_setup(ne_t* ne, int mode, ushort addr, int size)
-{
-  // [13-14] For writes, a Port Request (PRQ) must be issued.
-  if (mode == CR_DM_RW) {
-    // This code is puzzling.
-    //outb(ne->base + DP_ISR, ISR_RDC);
-    // Perform a dummy DMA read.
-    uchar dummy[4];
-    ushort safeloc = ne->startaddr - sizeof(dummy);
-    int oldcrda, newcrda;
-    oldcrda = inb(ne->base + DP_CRDA0);
-    oldcrda |= ((inb(ne->base + DP_CRDA1) << 8) & 0xFF00);
-    ne_getblock(ne, safeloc, sizeof(dummy), dummy);
-    // Required delay (polling).
-    do {
-      newcrda = inb(ne->base + DP_CRDA0);
-      newcrda |= ((inb(ne->base + DP_CRDA1) << 8) & 0xFF00);
-    } while (oldcrda == newcrda);
-  }
-  // Remote DMA enables bidirectional transfer via the data port.
-  // RBCR decreases and RSAR increases as data is transferred.
-  // Transfer ends when RBCR reaches 0.
-  outb(ne->base + DP_RSAR0, addr & 0xFF);
-  outb(ne->base + DP_RSAR1, (addr >> 8) & 0xFF);
-  outb(ne->base + DP_RBCR0, size & 0xFF);
-  outb(ne->base + DP_RBCR1, (size >> 8) & 0xFF);
-  // Start the Remote DMA process.
-  outb(ne->base + DP_CR, mode | CR_PS_P0 | CR_STA);
-  return;
-}
-
-// Read 'size' bytes from RAM at 'addr' into dst.
-void
-ne_getblock(ne_t* ne, ushort addr, int size, void* dst)
-{
-  ne_rdma_setup(ne, CR_DM_RR, addr, size);
-  if (ne->is16bit)
-    insw(ne->base + NE_DATA, dst, size);
-  else
-    insb(ne->base + NE_DATA, dst, size);
-  return;
-}
-
-// Begin data transmission.
-// Send 'size' bytes starting from page 'page' in the local buffer.
-void
-ne_start_xmit(ne_t* ne, int page, int size)
-{
-  outb(ne->base + DP_TPSR, page);
-  outb(ne->base + DP_TBCR0, size & 0xFF);
-  outb(ne->base + DP_TBCR1, (size >> 8) & 0xFF);
-  // [12,19] Setting TXP initiates transmission.
-  // The flag resets internally when the transfer completes or fails.
-  // TBCR and TPSR must be set beforehand.
-  outb(ne->base + DP_CR, CR_PS_P0 | CR_NO_DMA | CR_STA | CR_TXP); // Start transmission!
-  return;
-}
-
-// Write a 'size'-byte packet to the local buffer and then transmit it.
-// 'size' must lie within [46, 1514].
-int
-ne_pio_write(ne_t* ne, uchar* packet, int size)
-{
-  // Ensure the head of the send queue is free.
-  int q = ne->sendq_head % SENDQ_LEN;
-  if (ne->sendq[q].filled || ne->sendq_head > ne->sendq_tail) {
-    cprintf("%s: all transmitting buffers in NIC are busy.\n", ne->name);
-    return 0;
-  }
-
-  // Write operation.
-  ne_rdma_setup(ne, CR_DM_RW, ne->sendq[q].sendpage * DP_PAGESIZE, size);
-  if (ne->is16bit)
-    outsw(ne->base + NE_DATA, packet, size);
-  else
-    outsb(ne->base + NE_DATA, packet, size);
-  // TODO: Should we check ISR_RDC here?
-
-  ne->sendq[q].filled = TRUE;
-  ne_start_xmit(ne, ne->sendq[q].sendpage, size);
-
-  // TODO: Likely need to handle arithmetic overflow.
-  ne->sendq_head++;
-  
-  return size;
-}
-
-// [11] Storage Format
-typedef struct {
-  uchar status;           // Receive Status
-  uchar next;             // Next Packet Pointer
-  uchar rbc0, rbc1;       // Receive Byte Count 0 (low)
-} ne_recv_hdr;            // Receive Byte Count 1 (high)
-
-// Read sequential data from the local buffer starting at page 'page'.
-// 'bufsize' is the size of 'buf'; if insufficient, return the packet size.
-// If 'buf' is NULL, return the packet size.
-// If 'buf' is not NULL, return the number of bytes read.
-// Return 0 when no packet exists, -1 on error.
-int
-ne_pio_read(ne_t* ne, uchar* buf, int bufsize)
-{
-<<<<<<< HEAD
-  uint pktsize;
-  ne_recv_hdr header;
-  uint curr, bnry, page;
-  // CURR: 次にNICが書きこむべきページが格納
-  // BNRY: 次に読み込むべきページの一つ前のページが格納
-  // よって、CURRがBNRYに追いついたらOverflow
-  outb(ne->base + DP_CR, CR_PS_P1); // CURRはページ2なので切り替えが必要
-=======
-  uint pktsize;
-  ne_recv_hdr header;
-  uint curr, bnry, page;
-  // CURR: next page for NIC to write.
-  // BNRY: page preceding the next one to read.
-  // Thus, an overflow occurs if CURR catches BNRY.
-  outb(ne->base + DP_CR, CR_PS_P1); // Need to switch because CURR resides on page 2.
->>>>>>> 98dcba07
-  curr = inb(ne->base + DP_CURR);
-  outb(ne->base + DP_CR, CR_PS_P0 | CR_NO_DMA | CR_STA);
-  bnry = inb(ne->base + DP_BNRY);
-  page = bnry + 1;
-  
-<<<<<<< HEAD
-  // 末尾だったら先頭に。
-  if (page == (uint)ne->recv_stoppage)
-=======
-  // Wrap to start if at the end.
-  if (page == ne->recv_stoppage)
->>>>>>> 98dcba07
-    page = ne->recv_startpage;
-
-  // If we catch up to CURR, there is no packet (can CURR equal stoppage?).
-  //if (bnry + 1 == curr || next == curr) {
-  if (page == curr) {
-    cprintf("%s: no packet to read\n", ne->name);
-    return 0;
-  }
-
-  // Read the header (Storage Format) at the buffer start.
-  ne_getblock(ne, page * DP_PAGESIZE, sizeof(header), &header);
-  // Compute packet size.
-  pktsize = (header.rbc0 | (header.rbc1 << 8)) - sizeof(header);
-  
-  // Check whether the length is within the Ethernet packet range.
-  if (pktsize < ETH_MIN_SIZE || pktsize > ETH_MAX_SIZE) {
-    cprintf("%s: Packet with strange length arrived: %d\n",
-            ne->name, pktsize);
-    return -1;
-  }
-  // Verify the status is valid.
-  if ((header.status & RSR_PRX) == 0) {
-    cprintf("%s: Bad status: %d\n", ne->name, header.status);
-    return -1;
-  }
-
-  if (buf == 0 || pktsize > (uint)bufsize) {
-    return pktsize;
-  } else {
-<<<<<<< HEAD
-    // データ読み込み。末尾から先頭に折り返しもチェックする。
-    int remain = (ne->recv_stoppage - (int)page) * DP_PAGESIZE;
-    if ((uint)remain < pktsize) {
-=======
-    // Read data, handling wrap-around from end to start.
-    int remain = (ne->recv_stoppage - page) * DP_PAGESIZE;
-    if (remain < pktsize) {
->>>>>>> 98dcba07
-      ne_getblock(ne, page * DP_PAGESIZE + sizeof(header), remain, buf);
-      ne_getblock(ne, ne->recv_startpage * DP_PAGESIZE, pktsize - remain, buf);
-    } else {
-      ne_getblock(ne, page * DP_PAGESIZE + sizeof(header), pktsize, buf);
-    }
-  }
-
-  // Advance BNRY to one page before the next packet.
-  bnry = header.next - 1;
-  outb(ne->base + DP_BNRY,
-       bnry < (uint)ne->recv_startpage ?
-       (uint)(ne->recv_stoppage - 1) : bnry);
-
-  return pktsize;
-}
-
-void
-ne_interrupt(ne_t* ne)
-{
-  int isr;
-
-  while ((isr = inb(ne->base + DP_ISR)) != 0) {
-    outb(ne->base + DP_ISR, isr);
-    if (isr & ISR_PTX) {
-      ne->sendq_tail++;
-      ne->sendq[ne->sendq_tail%SENDQ_LEN].filled = FALSE;
-      cprintf("%s: packet transmitted with no error.\n", ne->name);
-    }
-    if (isr & ISR_PRX) {
-      cprintf("%s: packet received with no error.\n", ne->name);
-    }
-#if 0
-    if (~(isr & (ISR_PTX | ISR_PRX)) != 0) {
-      cprintf("%s: this interrupt event is not implemented now.\n", ne->name);
-      panic("panic end\n");
-    }
-#endif
-  }
-}
-
-
-
-
-
-
+#include "../types.h"
+#include "../x86.h"
+#include "../defs.h"
+#include "../net/net.h"
+#include "ne.h"
+
+// Notes: the numbers (keywords) in comments refer to pages in the DP8390 specification.
+// DP8390 Documents: http://www.national.com/ds/DP/DP8390D.pdf
+
+/*
+ * @brief Probes for a NE2000-compatible network card.
+ *
+ * This function checks for the presence of the network card at the given base
+ * I/O port and reads its MAC address from the on-board EPROM. It also determines
+ * if the card is a 16-bit NE2000 or an 8-bit NE1000.
+ *
+ * @param ne A pointer to the network card state structure.
+ * @return TRUE if a card is found and initialized, FALSE otherwise.
+ */
+int ne_probe(ne_t* ne) {
+    uchar eprom[32];
+    int reg0;
+
+    // Check for a valid base I/O port.
+    reg0 = inb(ne->base);
+    if (reg0 == 0xFF) {
+        return FALSE;
+    }
+
+    // Verify the presence of the DP8390 by writing to a register on page 1
+    // and checking its value on page 0.
+    int regd;
+    outb(ne->base + DP_CR, CR_STP | CR_NO_DMA | CR_PS_P1);
+    regd = inb(ne->base + DP_MAR5);
+    outb(ne->base + DP_MAR5, 0xFF);
+    outb(ne->base + DP_CR, CR_NO_DMA | CR_PS_P0);
+    inb(ne->base + DP_CNTR0);
+    if (inb(ne->base + DP_CNTR0) != 0) {
+        // Values differ, so restore and fail.
+        outb(ne->base, reg0);
+        outb(ne->base + DP_TCR, regd);
+        cprintf("%s: This is not a NEx000 card.\n", ne->name);
+        return FALSE;
+    }
+
+    // Reset the board by pulsing the reset port.
+    outb(ne->base + NE_RESET, inb(ne->base + NE_RESET));
+    int i = 0;
+    while (!(inb(ne->base + DP_ISR) & ISR_RST)) {
+        if (i++ > 10000) {
+            cprintf("%s: NIC reset failure\n", ne->name);
+            return FALSE;
+        }
+    }
+    outb(ne->base + DP_ISR, 0xFF);
+
+    // Initialize the card to read from the EPROM. This sequence is a known
+    // procedure for accessing the card's on-board configuration.
+    struct {
+        uchar offset, value;
+    } seq[] = {
+        {DP_CR, CR_NO_DMA | CR_PS_P0 | CR_STP},
+        {DP_DCR, (DCR_BMS | DCR_8BYTES)},
+        {DP_RBCR0, 0x00}, {DP_RBCR1, 0x00},
+        {DP_RCR, RCR_MON},
+        {DP_TCR, TCR_INTERNAL},
+        {DP_ISR, 0xFF},
+        {DP_IMR, 0x00},
+        {DP_RBCR0, 32}, {DP_RBCR1, 0},
+        {DP_RSAR0, 0x00}, {DP_RSAR1, 0x00},
+        {DP_CR, (CR_PS_P0 | CR_DM_RR | CR_STA)},
+    };
+    for (i = 0; (uint)i < NELEM(seq); ++i) {
+        outb(ne->base + seq[i].offset, seq[i].value);
+    }
+
+    // Read 32 bytes from the PROM. The NE1000 and NE2000 store data differently.
+    ne->is16bit = TRUE;
+    for (i = 0; i < 32; i += 2) {
+        eprom[i] = inb(ne->base + NE_DATA);
+        eprom[i + 1] = inb(ne->base + NE_DATA);
+        // NE2000 stores identical bytes at odd and even addresses.
+        if (eprom[i] != eprom[i + 1]) {
+            ne->is16bit = FALSE;
+        }
+    }
+
+    // Normalize the EPROM data for 16-bit cards.
+    if (ne->is16bit) {
+        for (i = 0; i < 16; ++i) {
+            eprom[i] = eprom[i * 2];
+        }
+    }
+
+    // Check the signature bytes (0x57 at offset 14 and 15).
+    if (eprom[14] != 0x57 || eprom[15] != 0x57) {
+        return FALSE;
+    }
+
+    // Retrieve the MAC address from the EPROM data.
+    for (i = 0; i < 6; ++i) {
+        ne->address[i] = eprom[i];
+    }
+
+    return TRUE;
+}
+
+/*
+ * @brief Initializes the network card after a successful probe.
+ *
+ * This function sets up the device's internal state, configures the on-board
+ * RAM for send/receive queues, and initializes the DP8390 registers.
+ *
+ * @param ne A pointer to the network card state structure.
+ */
+void ne_init(ne_t* ne) {
+    int i;
+
+    // Compute memory layout based on 8-bit or 16-bit card.
+    if (ne->is16bit) {
+        ne->ramsize = NE2000_SIZE;
+        ne->startaddr = NE2000_START;
+    } else {
+        ne->ramsize = NE1000_SIZE;
+        ne->startaddr = NE1000_START;
+    }
+    ne->send_startpage = ne->startaddr / DP_PAGESIZE;
+    ne->pages = ne->ramsize / DP_PAGESIZE;
+    ne->send_stoppage = ne->send_startpage + SENDQ_PAGES * SENDQ_LEN - 1;
+    ne->recv_startpage = ne->send_stoppage + 1;
+    ne->recv_stoppage = ne->send_startpage + ne->pages;
+
+    // Prepare the send queue.
+    for (i = 0; i < SENDQ_LEN; ++i) {
+        ne->sendq[i].sendpage = ne->send_startpage + i * SENDQ_PAGES;
+        ne->sendq[i].filled = 0;
+    }
+    ne->sendq_head = 0;
+    ne->sendq_tail = SENDQ_LEN - 1;
+
+    // Display card information.
+    cprintf("%s: NE%d000 (%dkB RAM) at 0x%x:%d - ",
+            ne->name,
+            ne->is16bit ? 2 : 1,
+            ne->ramsize / 1024,
+            ne->base,
+            ne->irq);
+    for (i = 0; i < 6; ++i) {
+        cprintf("%x%s", ne->address[i], i < 5 ? ":" : "\n");
+    }
+    
+    // Basic initialization sequence for the DP8390.
+    struct {
+        uchar offset, value;
+    } seq[] = {
+        {DP_CR, CR_PS_P0 | CR_STP | CR_NO_DMA},
+        {DP_DCR, ((ne->is16bit ? DCR_WORDWIDE : DCR_BYTEWIDE) | DCR_LTLENDIAN | DCR_8BYTES | DCR_BMS)},
+        {DP_RCR, RCR_MON},
+        {DP_RBCR0, 0}, {DP_RBCR1, 0},
+        {DP_TCR, TCR_INTERNAL},
+        {DP_PSTART, ne->recv_startpage},
+        {DP_PSTOP, ne->recv_stoppage},
+        {DP_BNRY, ne->recv_startpage},
+        {DP_ISR, 0xFF},
+        {DP_IMR, (IMR_PRXE | IMR_PTXE | IMR_RXEE | IMR_TXEE | IMR_OVWE | IMR_CNTE)},
+        {DP_CR, CR_PS_P1 | CR_NO_DMA},
+        {DP_PAR0, ne->address[0]}, {DP_PAR1, ne->address[1]},
+        {DP_PAR2, ne->address[2]}, {DP_PAR3, ne->address[3]},
+        {DP_PAR4, ne->address[4]}, {DP_PAR5, ne->address[5]},
+        {DP_MAR0, 0xFF}, {DP_MAR1, 0xFF}, {DP_MAR2, 0xFF},
+        {DP_MAR3, 0xFF}, {DP_MAR4, 0xFF}, {DP_MAR5, 0xFF},
+        {DP_MAR6, 0xFF}, {DP_MAR7, 0xFF},
+        {DP_CURR, ne->recv_startpage + 1},
+        {DP_CR, CR_STA | CR_NO_DMA},
+        {DP_TCR, TCR_NORMAL},
+        {DP_RCR, RCR_PRO},
+    };
+    for (i = 0; (uint)i < NELEM(seq); ++i) {
+        outb(ne->base + seq[i].offset, seq[i].value);
+    }
+}
+
+/*
+ * @brief Sets up remote DMA for read/write operations.
+ *
+ * This function configures the DP8390's remote DMA registers (RSAR, RBCR)
+ * and initiates a data transfer.
+ *
+ * @param ne A pointer to the network card state structure.
+ * @param mode The DMA mode (e.g., CR_DM_RR for remote read).
+ * @param addr The starting address in the local buffer.
+ * @param size The number of bytes to transfer.
+ */
+void ne_rdma_setup(ne_t* ne, int mode, ushort addr, int size) {
+    if (mode == CR_DM_RW) {
+        // This logic seems to perform a dummy read to prepare for a write,
+        // which can be a tricky part of the DP8390's protocol.
+        uchar dummy[4];
+        ushort safeloc = ne->startaddr - sizeof(dummy);
+        int oldcrda, newcrda;
+        oldcrda = inb(ne->base + DP_CRDA0) | (inb(ne->base + DP_CRDA1) << 8);
+        ne_getblock(ne, safeloc, sizeof(dummy), dummy);
+        do {
+            newcrda = inb(ne->base + DP_CRDA0) | (inb(ne->base + DP_CRDA1) << 8);
+        } while (oldcrda == newcrda);
+    }
+    
+    // Configure remote DMA registers.
+    outb(ne->base + DP_RSAR0, addr & 0xFF);
+    outb(ne->base + DP_RSAR1, (addr >> 8) & 0xFF);
+    outb(ne->base + DP_RBCR0, size & 0xFF);
+    outb(ne->base + DP_RBCR1, (size >> 8) & 0xFF);
+    
+    // Start the transfer.
+    outb(ne->base + DP_CR, mode | CR_PS_P0 | CR_STA);
+}
+
+/*
+ * @brief Reads a block of data from the card's local RAM.
+ *
+ * This function initiates a remote DMA read and then uses insb/insw to
+ * transfer the data into a local buffer.
+ *
+ * @param ne A pointer to the network card state structure.
+ * @param addr The starting address in the card's RAM.
+ * @param size The number of bytes to read.
+ * @param dst A pointer to the destination buffer.
+ */
+void ne_getblock(ne_t* ne, ushort addr, int size, void* dst) {
+    ne_rdma_setup(ne, CR_DM_RR, addr, size);
+    if (ne->is16bit) {
+        insw(ne->base + NE_DATA, dst, size);
+    } else {
+        insb(ne->base + NE_DATA, dst, size);
+    }
+}
+
+/*
+ * @brief Initiates the transmission of a packet.
+ *
+ * This function sets the transmission registers and triggers the send command.
+ *
+ * @param ne A pointer to the network card state structure.
+ * @param page The starting page of the packet in the card's local RAM.
+ * @param size The size of the packet in bytes.
+ */
+void ne_start_xmit(ne_t* ne, int page, int size) {
+    outb(ne->base + DP_TPSR, page);
+    outb(ne->base + DP_TBCR0, size & 0xFF);
+    outb(ne->base + DP_TBCR1, (size >> 8) & 0xFF);
+    outb(ne->base + DP_CR, CR_PS_P0 | CR_NO_DMA | CR_STA | CR_TXP);
+}
+
+/*
+ * @brief Writes a packet to the card's local buffer and transmits it.
+ *
+ * This function handles the full process of preparing and sending a packet,
+ * including queue management and remote DMA write.
+ *
+ * @param ne A pointer to the network card state structure.
+ * @param packet A pointer to the packet data.
+ * @param size The size of the packet.
+ * @return The number of bytes written on success, or 0 on failure.
+ */
+int ne_pio_write(ne_t* ne, uchar* packet, int size) {
+    int q = ne->sendq_head % SENDQ_LEN;
+    
+    // Check for a free send buffer slot.
+    if (ne->sendq[q].filled || ne->sendq_head > ne->sendq_tail) {
+        cprintf("%s: all transmitting buffers in NIC are busy.\n", ne->name);
+        return 0;
+    }
+
+    // Write the packet data to the card's local RAM via remote DMA.
+    ne_rdma_setup(ne, CR_DM_RW, ne->sendq[q].sendpage * DP_PAGESIZE, size);
+    if (ne->is16bit) {
+        outsw(ne->base + NE_DATA, packet, size);
+    } else {
+        outsb(ne->base + NE_DATA, packet, size);
+    }
+
+    // Mark the queue slot as filled and initiate transmission.
+    ne->sendq[q].filled = TRUE;
+    ne_start_xmit(ne, ne->sendq[q].sendpage, size);
+
+    // Advance the send queue head.
+    ne->sendq_head++;
+    
+    return size;
+}
+
+// [11] Storage Format
+typedef struct {
+    uchar status;       // Receive Status
+    uchar next;         // Next Packet Pointer
+    uchar rbc0, rbc1;   // Receive Byte Count
+} ne_recv_hdr;
+
+/*
+ * @brief Reads a packet from the card's local buffer.
+ *
+ * This function checks for a new packet, reads its header and data from the
+ * ring buffer, and handles wrap-around if the packet spans the buffer boundary.
+ *
+ * @param ne A pointer to the network card state structure.
+ * @param buf The buffer to store the received packet.
+ * @param bufsize The size of the buffer.
+ * @return The packet size on success, 0 if no packet exists, or -1 on error.
+ */
+int ne_pio_read(ne_t* ne, uchar* buf, int bufsize) {
+    uint pktsize;
+    ne_recv_hdr header;
+    uint curr, bnry, page;
+
+    // Switch to page 1 to read the CURR pointer.
+    outb(ne->base + DP_CR, CR_PS_P1);
+    curr = inb(ne->base + DP_CURR);
+    
+    // Switch back to page 0 to read the BNRY pointer.
+    outb(ne->base + DP_CR, CR_PS_P0 | CR_NO_DMA | CR_STA);
+    bnry = inb(ne->base + DP_BNRY);
+    
+    // The next packet to read is at the page following BNRY.
+    page = bnry + 1;
+    if (page == ne->recv_stoppage) {
+        page = ne->recv_startpage;
+    }
+
+    // Check if the current page to read is the same as the page the NIC is
+    // currently writing to. If so, there are no unread packets.
+    if (page == curr) {
+        cprintf("%s: No packet to read.\n", ne->name);
+        return 0;
+    }
+
+    // Read the 4-byte header of the next packet.
+    ne_getblock(ne, page * DP_PAGESIZE, sizeof(header), &header);
+    pktsize = (header.rbc0 | (header.rbc1 << 8)) - sizeof(header);
+    
+    // Validate packet size and status.
+    if (pktsize < ETH_MIN_SIZE || pktsize > ETH_MAX_SIZE || (header.status & RSR_PRX) == 0) {
+        cprintf("%s: Bad packet (size: %d, status: 0x%x)\n", ne->name, pktsize, header.status);
+        return -1;
+    }
+
+    // If a buffer is provided and it is large enough, read the packet data.
+    if (buf != 0 && (uint)bufsize >= pktsize) {
+        // Read data, handling wrap-around from end to start.
+        uint remain = (ne->recv_stoppage - page) * DP_PAGESIZE;
+        if (remain < pktsize) {
+            ne_getblock(ne, page * DP_PAGESIZE + sizeof(header), remain, buf);
+            ne_getblock(ne, ne->recv_startpage * DP_PAGESIZE, pktsize - remain, buf + remain);
+        } else {
+            ne_getblock(ne, page * DP_PAGESIZE + sizeof(header), pktsize, buf);
+        }
+    } else if (buf == 0 || (uint)bufsize < pktsize) {
+        return pktsize;
+    }
+
+    // Advance BNRY to one page before the next packet. This tells the NIC
+    // that this packet has been read and the space can be reclaimed.
+    bnry = header.next - 1;
+    outb(ne->base + DP_BNRY,
+         bnry < (uint)ne->recv_startpage ?
+         (uint)(ne->recv_stoppage - 1) : bnry);
+
+    return pktsize;
+}
+
+/*
+ * @brief Interrupt handler for the network card.
+ *
+ * This function is called by the system's interrupt handler when the NIC
+ * triggers an interrupt. It reads the ISR to determine the cause and handles
+ * received or transmitted packets.
+ *
+ * @param ne A pointer to the network card state structure.
+ */
+void ne_interrupt(ne_t* ne) {
+    int isr;
+
+    // Loop as long as there are pending interrupts.
+    while ((isr = inb(ne->base + DP_ISR)) != 0) {
+        // Acknowledge the interrupt by writing back the ISR value.
+        outb(ne->base + DP_ISR, isr);
+        
+        if (isr & ISR_PTX) {
+            // Packet Transmit (PTX) interrupt.
+            ne->sendq_tail++;
+            ne->sendq[ne->sendq_tail % SENDQ_LEN].filled = FALSE;
+            cprintf("%s: packet transmitted with no error.\n", ne->name);
+        }
+        if (isr & ISR_PRX) {
+            // Packet Receive (PRX) interrupt.
+            cprintf("%s: packet received with no error.\n", ne->name);
+        }
+    }
+}