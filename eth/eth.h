/*
 * Ethernet driver interface for the Fiwix kernel.
 *
 * This header defines the interface for interacting with the Ethernet driver.
 * Users can open the "eth" device and use read/write operations to transmit or
 * receive Ethernet frames. The ETH_IPC_SETUP ioctl command prepares the device for
 * inter-process communication (IPC), with implementation details pending the
 * availability of an IPC mechanism. See ethtest.c for usage examples.
 */

// Prepare IPC; actual implementation depends on the IPC specification.
<<<<<<< HEAD
#define ETH_IPC_SETUP     1


=======
#define ETH_IPC_SETUP     1
>>>>>>> 33b6c0b4
<|MERGE_RESOLUTION|>--- conflicted
+++ resolved
@@ -9,10 +9,4 @@
  */
 
 // Prepare IPC; actual implementation depends on the IPC specification.
-<<<<<<< HEAD
-#define ETH_IPC_SETUP     1
-
-
-=======
-#define ETH_IPC_SETUP     1
->>>>>>> 33b6c0b4
+#define ETH_IPC_SETUP     1