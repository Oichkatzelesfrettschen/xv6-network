
<<<<<<< HEAD
// Ethernet driver interface.
// Open "eth" and use read/write to transmit or receive frames.
// ioctl(fd, ETH_IPC_SETUP, ...) prepares an IPC channel; see ethtest.c.
// IPCをセットアップする。IPCの仕様次第なので、実装はまだできない。
#define ETH_IPC_SETUP     1
=======
/*
 * ioctl request codes understood by ethioctl().
 *
 * ETH_IPC_SETUP
 *   Prepare the device for forthcoming inter-process communication. The
 *   feature is a placeholder until an IPC mechanism is available.
 */
#define ETH_IPC_SETUP 1
>>>>>>> 573dd0a7


<|MERGE_RESOLUTION|>--- conflicted
+++ resolved
@@ -1,19 +1,18 @@
+/*
+ * Ethernet driver interface for the Fiwix kernel.
+ *
+ * This header defines the interface for interacting with the Ethernet driver.
+ * Users can open the "eth" device and use read/write operations to transmit or
+ * receive Ethernet frames. The ETH_IPC_SETUP ioctl command prepares the device for
+ * inter-process communication (IPC), with implementation details pending the
+ * availability of an IPC mechanism. See ethtest.c for usage examples.
+ */
 
-<<<<<<< HEAD
-// Ethernet driver interface.
-// Open "eth" and use read/write to transmit or receive frames.
-// ioctl(fd, ETH_IPC_SETUP, ...) prepares an IPC channel; see ethtest.c.
-// IPCをセットアップする。IPCの仕様次第なので、実装はまだできない。
-#define ETH_IPC_SETUP     1
-=======
 /*
- * ioctl request codes understood by ethioctl().
+ * TODO: ioctl request codes understood by ethioctl().
  *
  * ETH_IPC_SETUP
- *   Prepare the device for forthcoming inter-process communication. The
- *   feature is a placeholder until an IPC mechanism is available.
+ * Prepares the device for inter-process communication. This feature serves as a
+ * placeholder until a full IPC mechanism is implemented.
  */
-#define ETH_IPC_SETUP 1
->>>>>>> 573dd0a7
-
-
+#define ETH_IPC_SETUP 1