--- conflicted
+++ resolved
@@ -1,5 +1,5 @@
 xv6 is a re-implementation of Dennis Ritchie's and Ken Thompson's Unix
-Version 6 (v6).  xv6 loosely follows the structure and style of v6,
+Version 6 (v6). xv6 loosely follows the structure and style of v6,
 but is implemented for a modern x86-based multiprocessor using ANSI C.
 
 ACKNOWLEDGMENTS
@@ -31,14 +31,14 @@
 ERROR REPORTS
 
 If you spot errors or have suggestions for improvement, please send
-email to Frans Kaashoek and Robert Morris (kaashoek,rtm@csail.mit.edu). 
+email to Frans Kaashoek and Robert Morris (kaashoek,rtm@csail.mit.edu).
 
 BUILDING AND RUNNING XV6
 
 To build xv6 on an x86 ELF machine (like Linux or FreeBSD), run "make".
 On non-x86 or non-ELF machines (like OS X, even on x86), you will
 need to install a cross-compiler gcc suite capable of producing x86 ELF
-binaries.  See http://pdos.csail.mit.edu/6.828/2007/tools.html.
+binaries. See http://pdos.csail.mit.edu/6.828/2007/tools.html.
 Then run "make TOOLPREFIX=i386-jos-elf-".
 
 Alternatively, a convenience script `build.sh` provides curated
@@ -59,30 +59,30 @@
 
 NETWORKING AND THE NE2000 DRIVER
 --------------------------------
-This tree integrates an NE2000-compatible network interface driver.  The
+This tree integrates an NE2000-compatible network interface driver. The
 driver is built along with the kernel and requires a compiler capable of
-producing 32-bit x86 *ELF* binaries.  On machines where the native toolchain
+producing 32-bit x86 *ELF* binaries. On machines where the native toolchain
 cannot emit such binaries, install the `i386-jos-elf` cross compiler and set
 `TOOLPREFIX=i386-jos-elf-` when invoking `make`.
 
 Installing the cross toolchain
 ------------------------------
 The cross compiler used by xv6 originates from the MIT 6.828 teaching
-material.  A typical Unix-like host can install it as follows:
+material. A typical Unix-like host can install it as follows:
 
 1. **Fetch and build the toolchain**
 
-       git clone https://github.com/mit-pdos/gnu-toolchain.git
-       cd gnu-toolchain
-       ./configure --target=i386-jos-elf --prefix=$HOME/opt/cross
-       make && make install
+        git clone https://github.com/mit-pdos/gnu-toolchain.git
+        cd gnu-toolchain
+        ./configure --target=i386-jos-elf --prefix=$HOME/opt/cross
+        make && make install
 
 2. **Expose the binaries**
 
-       export PATH=$HOME/opt/cross/bin:$PATH
+        export PATH=$HOME/opt/cross/bin:$PATH
 
 After installation, running `i386-jos-elf-gcc --version` should display the
-cross compiler.  Subsequent builds can then use
+cross compiler. Subsequent builds can then use
 
     make TOOLPREFIX=i386-jos-elf-
 
@@ -93,34 +93,12 @@
     make qemu    # -net nic,model=ne2k_pci,macaddr=52:54:00:12:34:56 -net user
 
 The Makefile also provides an ISA variant using `make qemu-isa`, which emulates
-an ISA NE2000 card.  Adjust `QEMUOPTS` in the Makefile to employ alternative
+an ISA NE2000 card. Adjust `QEMUOPTS` in the Makefile to employ alternative
 network back ends such as TAP or bridging for experiments requiring a real
 network.
 
-<<<<<<< HEAD
-=======
 BUILD PROFILES
 
 For repeatable builds the repository ships with a small helper script,
 `build.sh`, which wraps `make` and provides optimized compiler flag sets
-tailored to typical development stages:
-
-```
-./build.sh developer    # Debugging build; turns off optimizations and
-                        # enables maximum diagnostic information.
-./build.sh performance  # Runtime performance focus with symbols intact.
-./build.sh release      # Fully optimized, stripped binaries for release.
-```
-
-Invoke `./build.sh --help` to display detailed usage information.  Each
-invocation cleans previous artifacts before rebuilding with the selected
-profile.
-
->>>>>>> 6ee12641
-To create a typeset version of the code, run "make xv6.pdf".  This
-requires the "mpage" utility.  See http://www.mesa.nl/pub/mpage/.
-
-LICENSE
-
-This project is licensed under the MIT License; see the LICENSE file for details.
-For build instructions see BUILDING.md; analysis outputs are in TOOLS.md.+tailored to typical development stages: