--- conflicted
+++ resolved
@@ -72,11 +72,6 @@
   switch(cmd->type){
   default:
     panic("runcmd");
-<<<<<<< HEAD
-    break;
-=======
-    /* fallthrough */
->>>>>>> ca859931
 
   case EXEC:
     ecmd = (struct execcmd*)cmd;
